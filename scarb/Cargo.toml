[package]
name = "scarb"
version.workspace = true
edition.workspace = true
publish = false

authors.workspace = true
categories = ["command-line-utilities", "development-tools"]
description = "The Cairo package manager"
homepage.workspace = true
keywords = ["cairo-lang", "starknet", "scarb"]
license.workspace = true
readme.workspace = true
repository.workspace = true

[dependencies]
anyhow.workspace = true
async-trait.workspace = true
cairo-lang-compiler.workspace = true
cairo-lang-defs.workspace = true
cairo-lang-diagnostics.workspace = true
cairo-lang-executable.workspace = true
cairo-lang-filesystem.workspace = true
cairo-lang-formatter.workspace = true
cairo-lang-lowering.workspace = true
cairo-lang-macro = { path = "../plugins/cairo-lang-macro" }
cairo-lang-macro-stable = { path = "../plugins/cairo-lang-macro-stable" }
<<<<<<< HEAD
=======
cairo-lang-macro-v1 = { version = "0.1", package = "cairo-lang-macro" }
cairo-lang-macro-stable-v1 = { version = "1", package = "cairo-lang-macro-stable" }
>>>>>>> 565475ff
cairo-lang-parser.workspace = true
cairo-lang-semantic.workspace = true
cairo-lang-sierra-generator.workspace = true
cairo-lang-sierra-to-casm.workspace = true
cairo-lang-sierra.workspace = true
cairo-lang-starknet-classes.workspace = true
cairo-lang-starknet.workspace = true
cairo-lang-syntax.workspace = true
cairo-lang-test-plugin.workspace = true
cairo-lang-utils.workspace = true
cairo-lint = { workspace = true, optional = true }
camino.workspace = true
clap.workspace = true
convert_case.workspace = true
create-output-dir = { path = "../utils/create-output-dir" }
crossbeam-channel = "0.5.14"
data-encoding.workspace = true
deno_task_shell.workspace = true
derive_builder.workspace = true
dialoguer.workspace = true
directories.workspace = true
dunce.workspace = true
fs4.workspace = true
futures.workspace = true
gix.workspace = true
gix-path.workspace = true
glob.workspace = true
ignore.workspace = true
include_dir.workspace = true
indoc.workspace = true
itertools.workspace = true
libloading.workspace = true
once_cell.workspace = true
once_map = { path = "../utils/once-map" }
pathdiff.workspace = true
petgraph.workspace = true
pubgrub.workspace = true
scarb-proc-macro-server-types = { path = "../utils/scarb-proc-macro-server-types" }
ra_ap_toolchain.workspace = true
redb.workspace = true
reqwest.workspace = true
scarb-build-metadata = { path = "../utils/scarb-build-metadata" }
scarb-metadata = { path = "../scarb-metadata", default-features = false, features = ["builder"] }
scarb-stable-hash = { path = "../utils/scarb-stable-hash" }
scarb-ui = { path = "../utils/scarb-ui" }
semver-pubgrub.workspace = true
semver.workspace = true
serde-untagged.workspace = true
serde-value.workspace = true
serde.workspace = true
serde_json.workspace = true
serde_repr.workspace = true
sha2.workspace = true
smallvec.workspace = true
smol_str.workspace = true
tar.workspace = true
thiserror.workspace = true
tokio.workspace = true
tokio-stream.workspace = true
toml.workspace = true
toml_edit.workspace = true
tracing-subscriber.workspace = true
tracing.workspace = true
typed-builder.workspace = true
url.workspace = true
walkdir.workspace = true
which.workspace = true
windows-sys.workspace = true
zstd.workspace = true
cargo_metadata.workspace = true
flate2.workspace = true
target-triple.workspace = true

[target.'cfg(not(target_os = "linux"))'.dependencies]
reqwest = { workspace = true, default-features = true }

[target.'cfg(target_os = "linux")'.dependencies]
reqwest = { workspace = true, features = ["rustls-tls-native-roots"] }

[dev-dependencies]
assert_fs.workspace = true
expect-test.workspace = true
fs_extra.workspace = true
io_tee.workspace = true
libc.workspace = true
ntest.workspace = true
predicates.workspace = true
scarb-test-support = { path = "../utils/scarb-test-support" }
serde_test.workspace = true
similar-asserts.workspace = true
snapbox.workspace = true
test-case.workspace = true
test-for-each-example = { path = "../utils/test-for-each-example" }
cairo-lint = { workspace = true }

[build-dependencies]
fs_extra.workspace = true
scarb-build-metadata = { path = "../utils/scarb-build-metadata" }
toml.workspace = true
zip.workspace = true

[features]
default = ["scarb-lint"]
scarb-lint = ["dep:cairo-lint"]<|MERGE_RESOLUTION|>--- conflicted
+++ resolved
@@ -25,11 +25,8 @@
 cairo-lang-lowering.workspace = true
 cairo-lang-macro = { path = "../plugins/cairo-lang-macro" }
 cairo-lang-macro-stable = { path = "../plugins/cairo-lang-macro-stable" }
-<<<<<<< HEAD
-=======
 cairo-lang-macro-v1 = { version = "0.1", package = "cairo-lang-macro" }
 cairo-lang-macro-stable-v1 = { version = "1", package = "cairo-lang-macro-stable" }
->>>>>>> 565475ff
 cairo-lang-parser.workspace = true
 cairo-lang-semantic.workspace = true
 cairo-lang-sierra-generator.workspace = true
