use anyhow::Result;
use cairo_lang_compiler::db::RootDatabase;
use cairo_lang_sierra::program::VersionedProgram;
use cairo_lang_test_plugin::{compile_test_prepared_db, TestsCompilationConfig};
use tracing::trace_span;

use crate::compiler::helpers::{
    build_compiler_config, collect_all_crate_ids, collect_main_crate_ids, write_json,
};
use crate::compiler::{CairoCompilationUnit, CompilationUnitAttributes, Compiler};
use crate::core::{PackageName, SourceId, TargetKind, Workspace};

pub struct TestCompiler;

impl Compiler for TestCompiler {
    fn target_kind(&self) -> TargetKind {
        TargetKind::TEST.clone()
    }

    fn compile(
        &self,
        unit: CairoCompilationUnit,
        db: &mut RootDatabase,
        ws: &Workspace<'_>,
    ) -> Result<()> {
        let target_dir = unit.target_dir(ws);

        let test_crate_ids = collect_main_crate_ids(&unit, db);
        let main_crate_ids = collect_all_crate_ids(&unit, db);
        let starknet = unit.cairo_plugins.iter().any(|plugin| {
            plugin.package.id.name == PackageName::STARKNET
                && plugin.package.id.source_id == SourceId::for_std()
        });

        let diagnostics_reporter = build_compiler_config(&unit, ws).diagnostics_reporter;

        diagnostics_reporter
            .with_crates(&main_crate_ids)
            .ensure(db)?;

        let test_compilation = {
            let _ = trace_span!("compile_test").enter();
            let config = TestsCompilationConfig {
                starknet,
                add_statements_functions: unit
                    .compiler_config
                    .unstable_add_statements_functions_debug_info,
                add_statements_code_locations: unit
                    .compiler_config
                    .unstable_add_statements_code_locations_debug_info,
            };
<<<<<<< HEAD
            compile_test_prepared_db(db, config, main_crate_ids, test_crate_ids, false)?
=======
            let allow_warnings = unit.compiler_config.allow_warnings;
            compile_test_prepared_db(db, config, main_crate_ids, test_crate_ids, allow_warnings)?
>>>>>>> 90ab01cb
        };

        {
            let _ = trace_span!("serialize_test").enter();

            let sierra_program: VersionedProgram = test_compilation.sierra_program.clone().into();
            let file_name = format!("{}.test.sierra.json", unit.main_component().target_name());
            write_json(&file_name, "output file", &target_dir, ws, &sierra_program)?;

            let file_name = format!("{}.test.json", unit.main_component().target_name());
            write_json(
                &file_name,
                "output file",
                &target_dir,
                ws,
                &test_compilation.metadata,
            )?;
        }

        Ok(())
    }
}<|MERGE_RESOLUTION|>--- conflicted
+++ resolved
@@ -49,12 +49,8 @@
                     .compiler_config
                     .unstable_add_statements_code_locations_debug_info,
             };
-<<<<<<< HEAD
-            compile_test_prepared_db(db, config, main_crate_ids, test_crate_ids, false)?
-=======
             let allow_warnings = unit.compiler_config.allow_warnings;
             compile_test_prepared_db(db, config, main_crate_ids, test_crate_ids, allow_warnings)?
->>>>>>> 90ab01cb
         };
 
         {
