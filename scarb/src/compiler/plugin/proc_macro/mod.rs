--- conflicted
+++ resolved
@@ -2,16 +2,6 @@
 mod expansion;
 mod ffi;
 mod host;
-<<<<<<< HEAD
-mod repository;
-mod types;
-
-pub use compilation::{check_unit, compile_unit, fetch_crate};
-pub use ffi::*;
-pub use host::*;
-pub use repository::*;
-pub use types::*;
-=======
 mod instance;
 mod repository;
 mod shared_library_provider;
@@ -23,5 +13,4 @@
 pub use host::*;
 pub use instance::*;
 pub use repository::*;
-pub use shared_library_provider::SharedLibraryProvider;
->>>>>>> 565475ff
+pub use shared_library_provider::SharedLibraryProvider;