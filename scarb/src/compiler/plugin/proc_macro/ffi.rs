--- conflicted
+++ resolved
@@ -1,49 +1,3 @@
-<<<<<<< HEAD
-use crate::compiler::plugin::proc_macro::compilation::SharedLibraryProvider;
-use crate::core::{Package, PackageId};
-use anyhow::{Context, Result, ensure};
-use cairo_lang_macro::{
-    ExpansionKind as SharedExpansionKind, FullPathMarker, PostProcessContext, ProcMacroResult,
-    TextSpan, TokenStream,
-};
-use cairo_lang_macro_stable::{
-    StableExpansion, StableExpansionsList, StablePostProcessContext, StableProcMacroResult,
-    StableResultWrapper, StableTextSpan, StableTokenStream,
-};
-use camino::Utf8PathBuf;
-use itertools::Itertools;
-use libloading::{Library, Symbol};
-use std::ffi::{CStr, CString, c_char};
-use std::fmt::Debug;
-use std::slice;
-
-use crate::compiler::plugin::proc_macro::ProcMacroAuxData;
-#[cfg(not(windows))]
-use libloading::os::unix::Symbol as RawSymbol;
-#[cfg(windows)]
-use libloading::os::windows::Symbol as RawSymbol;
-use smol_str::SmolStr;
-use tracing::trace;
-
-const EXEC_ATTR_PREFIX: &str = "__exec_attr_";
-
-/// Representation of a single procedural macro.
-///
-/// This struct is a wrapper around a shared library containing the procedural macro implementation.
-/// It is responsible for loading the shared library and providing a safe interface for code expansion.
-pub struct ProcMacroInstance {
-    package_id: PackageId,
-    plugin: Plugin,
-    expansions: Vec<Expansion>,
-}
-
-impl Debug for ProcMacroInstance {
-    fn fmt(&self, f: &mut std::fmt::Formatter<'_>) -> std::fmt::Result {
-        f.debug_struct("ProcMacroInstance")
-            .field("package_id", &self.package_id)
-            .finish()
-    }
-=======
 use crate::compiler::plugin::proc_macro::ProcMacroApiVersion;
 use anyhow::{Result, anyhow};
 use camino::Utf8Path;
@@ -54,75 +8,11 @@
 pub struct SharedPluginLibrary {
     api_version: ProcMacroApiVersion,
     library: Library,
->>>>>>> 565475ff
 }
 
 impl SharedPluginLibrary {
     /// Load the shared library under the given path, and store its version.
     ///
-<<<<<<< HEAD
-    /// Please be aware that the memory management of values passing the FFI-barrier is tricky.
-    /// The memory must be freed on the same side of the barrier, where the allocation was made.
-    pub(crate) fn generate_code(
-        &self,
-        item_name: SmolStr,
-        call_site: TextSpan,
-        attr: TokenStream,
-        token_stream: TokenStream,
-    ) -> ProcMacroResult {
-        // This must be manually freed with call to `free_owned_stable`.
-        let stable_token_stream = token_stream.as_stable();
-        let stable_attr = attr.as_stable();
-        // Allocate proc macro name.
-        let item_name = CString::new(item_name.to_string()).unwrap().into_raw();
-        // Call FFI interface for code expansion.
-        // Note that `stable_result` has been allocated by the dynamic library.
-        let call_site: StableTextSpan = call_site.into_stable();
-        let stable_result =
-            (self.plugin.vtable.expand)(item_name, call_site, stable_attr, stable_token_stream);
-        // Free proc macro name.
-        let _ = unsafe { CString::from_raw(item_name) };
-        // Free the memory allocated by the `stable_token_stream`.
-        // This will call `CString::from_raw` under the hood, to take ownership.
-        unsafe {
-            TokenStream::free_owned_stable(stable_result.input);
-            TokenStream::free_owned_stable(stable_result.input_attr);
-        };
-        // Create Rust representation of the result.
-        // Note, that the memory still needs to be freed on the allocator side!
-        let result = unsafe { ProcMacroResult::from_stable(&stable_result.output) };
-        // Call FFI interface to free the `stable_result` that has been allocated by previous call.
-        (self.plugin.vtable.free_result)(stable_result.output);
-        // Return obtained result.
-        result
-    }
-
-    pub(crate) fn post_process_callback(
-        &self,
-        aux_data: Vec<ProcMacroAuxData>,
-        full_path_markers: Vec<FullPathMarker>,
-    ) {
-        // Create stable representation of the context.
-        let context = PostProcessContext {
-            aux_data: aux_data.into_iter().map(Into::into).collect_vec(),
-            full_path_markers,
-        }
-        .into_stable();
-        // Actual call to FFI interface for aux data callback.
-        let context = (self.plugin.vtable.post_process_callback)(context);
-        // Free the allocated memory.
-        unsafe { PostProcessContext::free_owned_stable(context) };
-    }
-
-    pub fn doc(&self, item_name: SmolStr) -> Option<String> {
-        // Allocate proc macro name.
-        let item_name = CString::new(item_name.to_string()).unwrap().into_raw();
-        // Call FFI interface for expansion doc.
-        // Note that `stable_result` has been allocated by the dynamic library.
-        let stable_result = (self.plugin.vtable.doc)(item_name);
-        let doc = if stable_result.is_null() {
-            None
-=======
     /// # Safety
     /// This function is unsafe because it calls the FFI interface of procedural macro package.
     pub unsafe fn try_new(lib_path: &Utf8Path) -> Result<Self> {
@@ -133,7 +23,6 @@
             let api_version: NonZeroU8 = unsafe { **symbol };
             let api_version: u8 = api_version.get();
             api_version.try_into()?
->>>>>>> 565475ff
         } else {
             debug!(
                 "CAIRO_LANG_MACRO_API_VERSION symbol for `{}` proc macro not found, defaulting to V1 API version",
@@ -152,23 +41,8 @@
     }
 }
 
-<<<<<<< HEAD
-type ListExpansions = extern "C" fn() -> StableExpansionsList;
-type FreeExpansionsList = extern "C" fn(StableExpansionsList);
-type ExpandCode = extern "C" fn(
-    *const c_char,
-    StableTextSpan,
-    StableTokenStream,
-    StableTokenStream,
-) -> StableResultWrapper;
-type FreeResult = extern "C" fn(StableProcMacroResult);
-type PostProcessCallback = extern "C" fn(StablePostProcessContext) -> StablePostProcessContext;
-type DocExpansion = extern "C" fn(*const c_char) -> *mut c_char;
-type FreeExpansionDoc = extern "C" fn(*mut c_char);
-=======
 impl TryFrom<u8> for ProcMacroApiVersion {
     type Error = anyhow::Error;
->>>>>>> 565475ff
 
     fn try_from(value: u8) -> Result<Self, Self::Error> {
         match value {
