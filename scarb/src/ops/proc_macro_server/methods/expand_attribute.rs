--- conflicted
+++ resolved
@@ -41,14 +41,10 @@
             })
             .with_context(|| format!("Unsupported attribute: {attr}"))?;
 
-<<<<<<< HEAD
-        let result = instance.generate_code(attr.into(), call_site, args, item);
-=======
         let result = instance
             .try_v1()
             .expect("procedural macro using v2 api used in a context expecting v1 api")
-            .generate_code(attr.into(), args, item);
->>>>>>> 565475ff
+            .generate_code(attr.into(), call_site, args, item);
 
         Ok(ProcMacroResult {
             token_stream: result.token_stream,
