--- conflicted
+++ resolved
@@ -41,14 +41,10 @@
             })
             .with_context(|| format!("Unsupported inline macro: {name}"))?;
 
-<<<<<<< HEAD
-        let result = instance.generate_code(name.into(), call_site, TokenStream::empty(), args);
-=======
         let result = instance
             .try_v1()
             .expect("procedural macro using v2 api used in a context expecting v1 api")
-            .generate_code(name.into(), TokenStream::empty(), args);
->>>>>>> 565475ff
+            .generate_code(name.into(), call_site, TokenStream::empty(), args);
 
         Ok(ProcMacroResult {
             token_stream: result.token_stream,
