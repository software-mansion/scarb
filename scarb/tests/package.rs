#![allow(clippy::items_after_test_module)]

use std::collections::{HashMap, HashSet};
use std::fs::File;
use std::io::{BufReader, Read};
use std::path::{Path, PathBuf};

use assert_fs::TempDir;
use assert_fs::fixture::{ChildPath, PathChild};
use assert_fs::prelude::*;
use indoc::{formatdoc, indoc};
use itertools::Itertools;
use libloading::library_filename;
use scarb::DEFAULT_TARGET_DIR_NAME;
use scarb_build_metadata::CAIRO_VERSION;
use scarb_test_support::cairo_plugin_project_builder::CairoPluginProjectBuilder;
use scarb_test_support::command::Scarb;
use scarb_test_support::fsx::unix_paths_to_os_lossy;
use scarb_test_support::gitx;
use scarb_test_support::project_builder::{Dep, DepBuilder, ProjectBuilder};
use scarb_test_support::registry::local::LocalRegistry;
use scarb_test_support::workspace_builder::WorkspaceBuilder;
use test_case::test_case;

struct PackageChecker {
    actual_files: HashMap<PathBuf, Vec<u8>>,
    base_name: PathBuf,
}

impl PackageChecker {
    fn open<'b>(path: &Path) -> tar::Archive<zstd::Decoder<'b, BufReader<File>>> {
        let path = ChildPath::new(path);
        path.assert(predicates::path::is_file());

        let file = File::open(&path).expect("failed to open package tarball");
        let reader = zstd::Decoder::new(file).expect("failed to create zstd decoder");
        tar::Archive::new(reader)
    }

    fn assert(path: &Path) -> Self {
        let mut archive = Self::open(path);

        let actual_files: HashMap<PathBuf, Vec<u8>> = archive
            .entries()
            .expect("failed to get archive entries")
            .map(|entry| {
                let mut entry = entry.expect("failed to get archive entry");
                let name = entry
                    .path()
                    .expect("failed to get archive entry path")
                    .into_owned();
                let mut contents: Vec<u8> = Vec::new();
                entry
                    .read_to_end(&mut contents)
                    .expect("failed to read archive entry contents");

                (name, contents)
            })
            .collect();

        let base_name = {
            let base_names = actual_files
                .keys()
                .map(|path| path.components().next().expect("empty path").as_os_str())
                .unique()
                .collect::<Vec<_>>();
            assert_eq!(
                base_names.len(),
                1,
                "multiple base names in package tarball: {}",
                base_names.iter().map(|p| p.to_string_lossy()).join(", ")
            );
            PathBuf::from(base_names.into_iter().next().unwrap())
        };

        Self {
            actual_files,
            base_name,
        }
    }

    fn name_and_version(&self, expected_package_name: &str, expected_version: &str) -> &Self {
        assert_eq!(
            self.base_name.to_string_lossy(),
            format!("{expected_package_name}-{expected_version}")
        );
        self
    }

    fn contents(&self, expected_files: &[&str]) -> &Self {
        let actual_files: HashSet<PathBuf> = self.actual_files.keys().cloned().collect();
        let expected_files: HashSet<PathBuf> = expected_files
            .iter()
            .map(|name| self.base_name.join(name))
            .collect();
        let missing: Vec<&PathBuf> = expected_files.difference(&actual_files).collect();
        let extra: Vec<&PathBuf> = actual_files.difference(&expected_files).collect();
        if !missing.is_empty() || !extra.is_empty() {
            panic!(
                "package tarball does not match.\nMissing: {:?}\nExtra: {:?}\n",
                missing, extra
            );
        }
        self
    }

    fn read_file(&self, path: impl AsRef<Path>) -> &str {
        let path = self.base_name.join(path);
        let buf = self
            .actual_files
            .get(&path)
            .unwrap_or_else(|| panic!("missing file in package tarball: {}", path.display()));
        std::str::from_utf8(buf).expect("file is not valid UTF-8")
    }

    fn file_eq(&self, path: impl AsRef<Path>, expected_contents: &str) -> &Self {
        snapbox::assert_eq(expected_contents, self.read_file(path));
        self
    }

    fn file_eq_nl(&self, path: impl AsRef<Path>, expected_contents: &str) -> &Self {
        let mut expected_contents = expected_contents.to_owned();
        expected_contents.push('\n');
        self.file_eq(path, &expected_contents)
    }

    fn file_eq_path(&self, path: impl AsRef<Path>, expected_path: impl AsRef<Path>) -> &Self {
        snapbox::assert_eq_path(expected_path, self.read_file(path));
        self
    }

    fn file_matches(&self, path: impl AsRef<Path>, expected_contents: &str) -> &Self {
        snapbox::assert_matches(expected_contents, self.read_file(path));
        self
    }

    fn file_matches_nl(&self, path: impl AsRef<Path>, expected_contents: &str) -> &Self {
        let mut expected_contents = expected_contents.to_owned();
        expected_contents.push('\n');
        self.file_matches(path, &expected_contents)
    }
}

fn simple_project() -> ProjectBuilder {
    ProjectBuilder::start()
        .name("foo")
        .version("1.0.0")
        .lib_cairo("mod foo;")
        .src("src/foo.cairo", "fn foo() {}")
        // Test that files we want not to be included are indeed not included.
        .lock("")
        .src("target/dev/evil.txt", "")
}

fn symlink_dir<P: AsRef<Path>, Q: AsRef<Path>>(original: P, link: Q) {
    #[cfg(unix)]
    use std::os::unix::fs::symlink as symlink_dir;
    #[cfg(windows)]
    use std::os::windows::fs::symlink_dir;

    let original = original.as_ref();
    let link = link.as_ref();
    symlink_dir(original, link).unwrap_or_else(|e| {
        panic!(
            "failed to create symlink from {} to {}: {}",
            original.display(),
            link.display(),
            e
        )
    });
}

#[test]
fn simple() {
    let t = TempDir::new().unwrap();
    simple_project().build(&t);

    Scarb::quick_snapbox()
        .arg("package")
        .arg("--no-metadata")
        .current_dir(&t)
        .assert()
        .success()
        .stdout_matches(indoc! {r#"
        [..] Packaging foo v1.0.0 [..]
        [..] Verifying foo-1.0.0.tar.zst
        [..] Compiling foo v1.0.0 ([..])
        [..]  Finished `dev` profile target(s) in [..]
        [..]  Packaged [..] files, [..] ([..] compressed)
        "#});

    PackageChecker::assert(&t.child("target/package/foo-1.0.0.tar.zst"))
        .name_and_version("foo", "1.0.0")
        .contents(&[
            "VERSION",
            "Scarb.orig.toml",
            "Scarb.toml",
            "src/lib.cairo",
            "src/foo.cairo",
        ])
        .file_eq("VERSION", "1")
        .file_eq_path("Scarb.orig.toml", t.child("Scarb.toml"))
        .file_eq_path("src/lib.cairo", t.child("src/lib.cairo"))
        .file_eq_path("src/foo.cairo", t.child("src/foo.cairo"))
        .file_eq_nl(
            "Scarb.toml",
            indoc! {r#"
                # Code generated by scarb package -p foo; DO NOT EDIT.
                #
                # When uploading packages to the registry Scarb will automatically
                # "normalize" Scarb.toml files for maximal compatibility
                # with all versions of Scarb and also rewrite `path` dependencies
                # to registry dependencies.
                #
                # If you are reading this file be aware that the original Scarb.toml
                # will likely look very different (and much more reasonable).
                # See Scarb.orig.toml for the original contents.

                [package]
                name = "foo"
                version = "1.0.0"
                edition = "2024_07"
                re-export-cairo-plugins = []

                [dependencies]
            "#},
        );
}

#[test]
fn list_simple() {
    let t = TempDir::new().unwrap();
    simple_project()
        .src("cairo_project.toml", "this should be skipped")
        .build(&t);

    Scarb::quick_snapbox()
        .arg("package")
        .arg("--list")
        .current_dir(&t)
        .assert()
        .success()
        .stdout_eq(unix_paths_to_os_lossy(indoc! {r#"
            VERSION
            Scarb.orig.toml
            Scarb.toml
            src/foo.cairo
            src/lib.cairo
        "#}));
}

#[test]
fn list_workspace() {
    let t = TempDir::new().unwrap();
    ProjectBuilder::start()
        .name("first")
        .build(&t.child("first"));
    ProjectBuilder::start()
        .name("second")
        .build(&t.child("second"));
    WorkspaceBuilder::start()
        // Trick to test if packages are sorted alphabetically by name in the output.
        .add_member("second")
        .add_member("first")
        .build(&t);

    Scarb::quick_snapbox()
        .arg("package")
        .arg("--list")
        .current_dir(&t)
        .assert()
        .success()
        .stdout_eq(unix_paths_to_os_lossy(indoc! {r#"
            first:
            VERSION
            Scarb.orig.toml
            Scarb.toml
            src/lib.cairo

            second:
            VERSION
            Scarb.orig.toml
            Scarb.toml
            src/lib.cairo
        "#}));
}

#[test]
fn reserved_files_collision() {
    let t = TempDir::new().unwrap();
    ProjectBuilder::start()
        .name("foo")
        .version("1.0.0")
        .src("VERSION", "oops")
        .src("Scarb.orig.toml", "oops")
        .build(&t);

    Scarb::quick_snapbox()
        .arg("package")
        .arg("--no-metadata")
        .current_dir(&t)
        .assert()
        .failure()
        .stdout_matches(formatdoc! {r#"
        [..] Packaging foo v1.0.0 [..]
        error: invalid inclusion of reserved files in package: VERSION, Scarb.orig.toml
        "#});
}

#[test]
fn generated_manifest() {
    let t = TempDir::new().unwrap();

    let path_dep = t.child("path_dep");
    ProjectBuilder::start()
        .name("path_dep")
        .version("0.1.0")
        .build(&path_dep);

    let git_dep = gitx::new("git_dep", |t| {
        ProjectBuilder::start()
            .name("git_dep")
            .version("0.2.0")
            .build(&t);
    });

    let mut registry = LocalRegistry::create();
    registry.publish(|t| {
        ProjectBuilder::start()
            .name("registry_dep")
            .version("1.0.0")
            .build(t);
    });

    ProjectBuilder::start()
        .name("hello")
        .version("1.0.0")
        .dep("registry_dep", Dep.version("1.0.0").registry(&registry))
        .dep("path_dep", path_dep.version("0.1.0"))
        .dep("git_dep", git_dep.version("0.2.0"))
        .dep_starknet()
        .manifest_extra(indoc! {r#"
            [tool.foobar]
            hello-world = { s = "s", n = 1 }

            [tool.fmt]
            sort-module-level-items = true
        "#})
        .build(&t);

    Scarb::quick_snapbox()
        .arg("package")
        .arg("--no-verify")
        .current_dir(&t)
        .assert()
        .success();

    PackageChecker::assert(&t.child("target/package/hello-1.0.0.tar.zst")).file_matches_nl(
        "Scarb.toml",
        indoc! {r#"
            # Code generated by scarb package -p hello; DO NOT EDIT.
            #
            # When uploading packages to the registry Scarb will automatically
            # "normalize" Scarb.toml files for maximal compatibility
            # with all versions of Scarb and also rewrite `path` dependencies
            # to registry dependencies.
            #
            # If you are reading this file be aware that the original Scarb.toml
            # will likely look very different (and much more reasonable).
            # See Scarb.orig.toml for the original contents.

            [package]
            name = "hello"
            version = "1.0.0"
            edition = "2024_07"
            re-export-cairo-plugins = []

            [dependencies.git_dep]
            version = "^0.2.0"

            [dependencies.path_dep]
            version = "^0.1.0"

            [dependencies.registry_dep]
            version = "^1.0.0"
            registry = "file://[..]"

            [dependencies.starknet]
            version = "[..]"

            [tool.fmt]
            sort-module-level-items = true

            [tool.foobar.hello-world]
            n = 1
            s = "s"
        "#},
    );
}

#[test]
fn workspace() {
    let t = TempDir::new().unwrap();
    let hello = t.child("hello");
    let path_dep = t.child("path_dep");
    let workspace_dep = t.child("workspace_dep");

    ProjectBuilder::start()
        .name("path_dep")
        .version("1.0.0")
        .build(&path_dep);

    ProjectBuilder::start()
        .name("workspace_dep")
        .version("1.0.0")
        .build(&workspace_dep);

    ProjectBuilder::start()
        .name("hello")
        .version("1.0.0")
        .dep("path_dep", Dep.workspace())
        .dep("workspace_dep", workspace_dep.version("1.0.0"))
        .manifest_extra(indoc! {r#"
            [tool]
            fmt.workspace = true
        "#})
        .build(&hello);

    WorkspaceBuilder::start()
        .add_member("hello")
        .add_member("workspace_dep")
        .dep("path_dep", path_dep.version("1.0.0"))
        .manifest_extra(indoc! {r#"
            [workspace.tool.fmt]
            sort-module-level-items = true
        "#})
        .build(&t);

    Scarb::quick_snapbox()
        .arg("package")
        .arg("--workspace")
        .arg("--no-verify")
        .arg("--no-metadata")
        .current_dir(&t)
        .assert()
        .success()
        .stdout_matches(indoc! {r#"
        [..] Packaging hello v1.0.0 [..]
        [..]  Packaged [..]
        [..] Packaging workspace_dep v1.0.0 [..]
        [..]  Packaged [..]
        "#});

    PackageChecker::assert(&t.child("target/package/hello-1.0.0.tar.zst"))
        .name_and_version("hello", "1.0.0")
        .contents(&["VERSION", "Scarb.orig.toml", "Scarb.toml", "src/lib.cairo"])
        .file_eq("VERSION", "1")
        .file_eq_path("Scarb.orig.toml", hello.child("Scarb.toml"))
        .file_eq_path("src/lib.cairo", hello.child("src/lib.cairo"))
        .file_eq_nl(
            "Scarb.toml",
            indoc! {r#"
                # Code generated by scarb package -p hello; DO NOT EDIT.
                #
                # When uploading packages to the registry Scarb will automatically
                # "normalize" Scarb.toml files for maximal compatibility
                # with all versions of Scarb and also rewrite `path` dependencies
                # to registry dependencies.
                #
                # If you are reading this file be aware that the original Scarb.toml
                # will likely look very different (and much more reasonable).
                # See Scarb.orig.toml for the original contents.

                [package]
                name = "hello"
                version = "1.0.0"
                edition = "2024_07"
                re-export-cairo-plugins = []

                [dependencies.path_dep]
                version = "^1.0.0"

                [dependencies.workspace_dep]
                version = "^1.0.0"

                [tool.fmt]
                sort-module-level-items = true
            "#},
        );

    PackageChecker::assert(&t.child("target/package/workspace_dep-1.0.0.tar.zst"))
        .name_and_version("workspace_dep", "1.0.0");
}

#[test]
fn cairo_plugin() {
    let t = TempDir::new().unwrap();
    // Note this will be packaged with `cairo-lang-macro` from crates, not the local one.
<<<<<<< HEAD
    CairoPluginProjectBuilder::default().build(&t);
=======
    CairoPluginProjectBuilder::default_v1().build(&t);
>>>>>>> 565475ff

    Scarb::quick_snapbox()
        .arg("package")
        .arg("--no-metadata")
        // Disable output from Cargo.
        .env("CARGO_TERM_QUIET", "true")
        .current_dir(&t)
        .assert()
        .success()
        .stdout_matches(indoc! {r#"
        [..] Packaging some v1.0.0 [..]
        [..]warn: package name or version differs between Cargo manifest and Scarb manifest
        [..]Scarb manifest: `some-1.0.0`, Cargo manifest: `some-0.1.0`
        [..]this might become an error in future Scarb releases

        [..] Verifying some-1.0.0.tar.zst
        [..] Compiling some v1.0.0 ([..])
        [..]  Finished `dev` profile target(s) in [..]
        [..]  Packaged [..] files, [..] ([..] compressed)
        "#});

    PackageChecker::assert(&t.child("target/package/some-1.0.0.tar.zst"))
        .name_and_version("some", "1.0.0")
        .contents(&[
            "VERSION",
            "Scarb.orig.toml",
            "Scarb.toml",
            "Cargo.orig.toml",
            "Cargo.toml",
            "Cargo.lock",
            "src/lib.rs",
        ])
        .file_eq("VERSION", "1")
        .file_eq_path("src/lib.rs", t.child("src/lib.rs"))
        .file_eq_path("Scarb.orig.toml", t.child("Scarb.toml"))
        .file_eq_nl(
            "Scarb.toml",
            indoc! {r#"
                # Code generated by scarb package -p some; DO NOT EDIT.
                #
                # When uploading packages to the registry Scarb will automatically
                # "normalize" Scarb.toml files for maximal compatibility
                # with all versions of Scarb and also rewrite `path` dependencies
                # to registry dependencies.
                #
                # If you are reading this file be aware that the original Scarb.toml
                # will likely look very different (and much more reasonable).
                # See Scarb.orig.toml for the original contents.

                [package]
                name = "some"
                version = "1.0.0"
                edition = "2024_07"
                re-export-cairo-plugins = []

                [dependencies]

                [cairo-plugin]
                name = "some"
            "#},
        )
        .file_matches_nl(
            "Cargo.orig.toml",
            indoc! {r#"
                [package]
                name = "some"
                version = "0.1.0"
                edition = "2021"
                publish = false

                [lib]
                crate-type = ["cdylib"]

                [dependencies]
                cairo-lang-macro = "0.1"
            "#},
        )
        .file_matches(
            "Cargo.toml",
            indoc! {r#"
                # THIS FILE IS AUTOMATICALLY GENERATED BY CARGO
                #
                ...
            "#},
        )
        .file_matches(
            "Cargo.lock",
            indoc! {r#"
                # This file is automatically @generated by Cargo.
                ...
                [[package]]
                name = "cairo-lang-macro"
                version = [..]
                ...
            "#},
        );
}

#[test]
fn builtin_cairo_plugin() {
    let t = TempDir::new().unwrap();
    CairoPluginProjectBuilder::start()
        .name("assert_macros")
        .scarb_project(|b| {
            b.name("assert_macros")
                .version(CAIRO_VERSION)
                .manifest_package_extra("no-core = true")
                .manifest_extra(indoc! {r#"
                    [cairo-plugin]
                    builtin = true
                "#})
        })
        .build(&t);

    Scarb::quick_snapbox()
        .arg("package")
        .arg("--no-metadata")
        .current_dir(&t)
        .assert()
        .success()
        .stdout_matches(formatdoc! {r#"
            [..]Packaging assert_macros v{CAIRO_VERSION} ([..]Scarb.toml)
            [..]Packaged [..] files, [..] ([..] compressed)
        "#});

    PackageChecker::assert(&t.child(format!(
        "target/package/assert_macros-{CAIRO_VERSION}.tar.zst"
    )))
    .name_and_version("assert_macros", CAIRO_VERSION)
    .contents(&["VERSION", "Scarb.orig.toml", "Scarb.toml"])
    .file_eq("VERSION", "1")
    .file_eq_path("Scarb.orig.toml", t.child("Scarb.toml"))
    .file_eq_nl(
        "Scarb.toml",
        formatdoc! {r#"
                # Code generated by scarb package -p assert_macros; DO NOT EDIT.
                #
                # When uploading packages to the registry Scarb will automatically
                # "normalize" Scarb.toml files for maximal compatibility
                # with all versions of Scarb and also rewrite `path` dependencies
                # to registry dependencies.
                #
                # If you are reading this file be aware that the original Scarb.toml
                # will likely look very different (and much more reasonable).
                # See Scarb.orig.toml for the original contents.

                [package]
                name = "assert_macros"
                version = "{CAIRO_VERSION}"
                edition = "2024_07"
                no-core = true
                re-export-cairo-plugins = []

                [dependencies]

                [cairo-plugin]
                name = "assert_macros"
                builtin = true
            "#}
        .as_str(),
    );
}

#[test]
fn clean_repo() {
    let t = TempDir::new().unwrap();

    simple_project().build(&t);
    t.child(".gitignore")
        .write_str(DEFAULT_TARGET_DIR_NAME)
        .unwrap();
    gitx::init(&t);

    // Fetch is run to make sure that Scarb.lock is created before the repo init.
    // Otherwise random changes preventing packaging the project might occur.
    Scarb::quick_snapbox()
        .current_dir(&t)
        .arg("fetch")
        .assert()
        .success();

    t.child("src/bar.cairo").write_str("fn bar() {}").unwrap();
    gitx::commit(&t);

    Scarb::quick_snapbox()
        .current_dir(&t)
        .arg("package")
        .assert()
        .success();

    PackageChecker::assert(&t.child("target/package/foo-1.0.0.tar.zst"))
        .name_and_version("foo", "1.0.0")
        .contents(&[
            "VERSION",
            "VCS.json",
            "Scarb.orig.toml",
            "Scarb.toml",
            "src/lib.cairo",
            "src/foo.cairo",
            "src/bar.cairo",
        ])
        .file_matches("VCS.json", r#"{"git":{"sha1":"[..]"},"path_in_vcs":""}"#);
}

#[test]
fn dirty_repo() {
    let t = TempDir::new().unwrap();

    simple_project().build(&t);
    gitx::init(&t);
    gitx::commit(&t);

    t.child("src/bar.cairo").write_str("fn bar() {}").unwrap();

    Scarb::quick_snapbox()
        .arg("package")
        .arg("--no-metadata")
        .current_dir(&t)
        .assert()
        .failure()
        .stdout_matches(indoc! {r#"
            [..] Packaging foo v1.0.0 [..]
            error: cannot package a repository containing uncommitted changes
            help: to proceed despite this and include the uncommitted changes, pass the `--allow-dirty` flag
        "#});
}

#[test]
fn dirty_repo_allow_dirty() {
    let t = TempDir::new().unwrap();

    simple_project().build(&t);
    gitx::init(&t);
    gitx::commit(&t);

    t.child("src/bar.cairo").write_str("fn bar() {}").unwrap();

    Scarb::quick_snapbox()
        .arg("package")
        .arg("--allow-dirty")
        .current_dir(&t)
        .assert()
        .success();

    PackageChecker::assert(&t.child("target/package/foo-1.0.0.tar.zst"))
        .name_and_version("foo", "1.0.0")
        .contents(&[
            "VERSION",
            "VCS.json",
            "Scarb.orig.toml",
            "Scarb.toml",
            "src/lib.cairo",
            "src/foo.cairo",
            "src/bar.cairo",
        ])
        .file_matches("VCS.json", r#"{"git":{"sha1":"[..]"},"path_in_vcs":""}"#);
}

#[test]
fn repo_without_commits() {
    let t = TempDir::new().unwrap();

    simple_project().build(&t);
    gitx::init(&t);

    t.child("src/bar.cairo").write_str("fn bar() {}").unwrap();

    Scarb::quick_snapbox()
        .arg("package")
        .arg("--allow-dirty")
        .current_dir(&t)
        .assert()
        .success();

    PackageChecker::assert(&t.child("target/package/foo-1.0.0.tar.zst"))
        .name_and_version("foo", "1.0.0")
        .contents(&[
            "VERSION",
            "Scarb.orig.toml",
            "Scarb.toml",
            "src/lib.cairo",
            "src/foo.cairo",
            "src/bar.cairo",
        ]);
}

#[test]
fn list_clean_repo() {
    let t = TempDir::new().unwrap();

    simple_project().build(&t);
    gitx::init(&t);
    gitx::commit(&t);

    Scarb::quick_snapbox()
        .arg("package")
        .arg("--list")
        .current_dir(&t)
        .assert()
        .success()
        .stdout_eq(unix_paths_to_os_lossy(indoc! {r#"
            VERSION
            Scarb.orig.toml
            Scarb.toml
            VCS.json
            src/foo.cairo
            src/lib.cairo
        "#}));
}

#[test]
fn list_dirty_repo() {
    let t = TempDir::new().unwrap();

    simple_project().build(&t);
    gitx::init(&t);
    gitx::commit(&t);
    t.child("src/bar.cairo").write_str("fn bar() {}").unwrap();

    Scarb::quick_snapbox()
        .arg("package")
        .arg("--list")
        .current_dir(&t)
        .assert()
        .success()
        .stdout_eq(unix_paths_to_os_lossy(indoc! {r#"
            VERSION
            Scarb.orig.toml
            Scarb.toml
            VCS.json
            src/bar.cairo
            src/foo.cairo
            src/lib.cairo
        "#}));
}

#[test]
fn nested_package_vcs_path() {
    let t = TempDir::new().unwrap();
    ProjectBuilder::start()
        .name("bar")
        .build(&t.child("foo/bar"));
    WorkspaceBuilder::start()
        // Trick to test if packages are sorted alphabetically by name in the output.
        .add_member("foo/bar")
        .build(&t);
    t.child(".gitignore")
        .write_str(DEFAULT_TARGET_DIR_NAME)
        .unwrap();

    gitx::init(&t);

    // Fetch is run to make sure that Scarb.lock is created before the repo init.
    // Otherwise random changes preventing packaging the project might occur.
    Scarb::quick_snapbox()
        .current_dir(&t)
        .arg("fetch")
        .assert()
        .success();

    gitx::commit(&t);

    Scarb::quick_snapbox()
        .current_dir(&t)
        .arg("package")
        .arg("-p")
        .arg("bar")
        .assert()
        .success();

    PackageChecker::assert(&t.child("target/package/bar-1.0.0.tar.zst"))
        .name_and_version("bar", "1.0.0")
        .contents(&[
            "VERSION",
            "VCS.json",
            "Scarb.orig.toml",
            "Scarb.toml",
            "src/lib.cairo",
        ])
        .file_matches(
            "VCS.json",
            r#"{"git":{"sha1":"[..]"},"path_in_vcs":"foo/bar"}"#,
        );
}

#[test]
fn path_dependency_no_version() {
    let t = TempDir::new().unwrap();
    let hello = t.child("hello");
    let path_dep = t.child("path_dep");

    ProjectBuilder::start()
        .name("path_dep")
        .version("1.0.0")
        .build(&path_dep);

    ProjectBuilder::start()
        .name("hello")
        .version("1.0.0")
        .dep("path_dep", &path_dep)
        .build(&hello);

    Scarb::quick_snapbox()
        .arg("package")
        .arg("--no-metadata")
        .current_dir(&hello)
        .assert()
        .failure()
        .stdout_matches(indoc! {r#"
        [..] Packaging hello v1.0.0 [..]
        error: dependency `path_dep` does not specify a version requirement
        note: all dependencies must have a version specified when packaging
        note: the `path` specification will be removed from dependency declaration
        "#});
}

#[test]
fn git_dependency_no_version() {
    let t = TempDir::new().unwrap();

    let git_dep = gitx::new("git_dep", |t| {
        ProjectBuilder::start()
            .name("git_dep")
            .version("1.0.0")
            .build(&t);
    });

    ProjectBuilder::start()
        .name("hello")
        .version("1.0.0")
        .dep("git_dep", &git_dep)
        .build(&t);

    Scarb::quick_snapbox()
        .arg("package")
        .arg("--no-metadata")
        .current_dir(&t)
        .assert()
        .failure()
        .stdout_matches(indoc! {r#"
        [..] Updating git repository [..]
        [..] Packaging hello v1.0.0 [..]
        error: dependency `git_dep` does not specify a version requirement
        note: all dependencies must have a version specified when packaging
        note: the `git` specification will be removed from dependency declaration
        "#});
}

#[test]
fn list_ignore_nested() {
    let t = TempDir::new().unwrap();
    ProjectBuilder::start()
        .name("foo")
        .version("1.0.0")
        .build(&t);
    ProjectBuilder::start()
        .name("child")
        .version("1.0.0")
        .build(&t.child("child"));

    Scarb::quick_snapbox()
        .arg("package")
        .arg("--list")
        .current_dir(&t)
        .assert()
        .success()
        .stdout_eq(unix_paths_to_os_lossy(indoc! {r#"
            VERSION
            Scarb.orig.toml
            Scarb.toml
            src/lib.cairo
        "#}));
}

#[test]
fn include_readme_and_license() {
    let t = TempDir::new().unwrap();

    t.child("Scarb.toml")
        .write_str(indoc! { r#"
            [package]
            name = "foo"
            version = "1.0.0"
            license-file = "LICENSE.txt"
        "# })
        .unwrap();
    t.child("src/lib.cairo").write_str("fn foo() {}").unwrap();
    t.child("README").write_str("README file").unwrap();
    t.child("LICENSE.txt")
        .write_str("This is LICENSE file")
        .unwrap();

    Scarb::quick_snapbox()
        .current_dir(&t)
        .arg("package")
        .arg("--allow-dirty")
        .assert()
        .success();

    PackageChecker::assert(&t.child("target/package/foo-1.0.0.tar.zst"))
        .name_and_version("foo", "1.0.0")
        .contents(&[
            "LICENSE",
            "README.md",
            "VERSION",
            "Scarb.orig.toml",
            "Scarb.toml",
            "src/lib.cairo",
        ])
        .file_matches("LICENSE", "This is LICENSE file")
        .file_matches("README.md", "README file");
}

#[test]
fn include_readme_and_license_from_outside() {
    let t = TempDir::new().unwrap();

    t.child("README").write_str("This is README file").unwrap();
    t.child("LICENSE.txt")
        .write_str("This is LICENSE file")
        .unwrap();

    t.child("foo/Scarb.toml")
        .write_str(indoc! { r#"
            [package]
            name = "foo"
            version = "1.0.0"
            license-file = "../LICENSE.txt"
            readme = "../README"
        "# })
        .unwrap();
    t.child("foo/src/lib.cairo")
        .write_str("fn foo() {}")
        .unwrap();

    Scarb::quick_snapbox()
        .current_dir(t.child("foo"))
        .arg("package")
        .arg("--allow-dirty")
        .assert()
        .success();

    PackageChecker::assert(&t.child("foo/target/package/foo-1.0.0.tar.zst"))
        .name_and_version("foo", "1.0.0")
        .contents(&[
            "LICENSE",
            "README.md",
            "VERSION",
            "Scarb.orig.toml",
            "Scarb.toml",
            "src/lib.cairo",
        ])
        .file_matches("LICENSE", "This is LICENSE file")
        .file_matches("README.md", "This is README file");
}

#[test]
fn include_readme_and_license_from_workspace() {
    let t = TempDir::new().unwrap();

    t.child("LICENSE.md")
        .write_str("This is LICENSE file")
        .unwrap();
    t.child("MY_README")
        .write_str("This is README file")
        .unwrap();

    t.child("foo/Scarb.toml")
        .write_str(indoc! { r#"
            [package]
            name = "foo"
            version = "1.0.0"
            license-file.workspace = true
            readme.workspace = true
        "# })
        .unwrap();
    t.child("foo/src/lib.cairo")
        .write_str("fn foo() {}")
        .unwrap();

    WorkspaceBuilder::start()
        .manifest_extra(indoc! {r#"
            [workspace.package]
            license-file = "LICENSE.md"
            readme = "MY_README"
        "#})
        .add_member("foo")
        .build(&t);

    Scarb::quick_snapbox()
        .current_dir(&t)
        .arg("package")
        .arg("-p")
        .arg("foo")
        .arg("--allow-dirty")
        .assert()
        .success();

    PackageChecker::assert(&t.child("target/package/foo-1.0.0.tar.zst"))
        .name_and_version("foo", "1.0.0")
        .contents(&[
            "LICENSE",
            "README.md",
            "VERSION",
            "Scarb.orig.toml",
            "Scarb.toml",
            "src/lib.cairo",
        ])
        .file_matches("LICENSE", "This is LICENSE file")
        .file_matches("README.md", "This is README file");
}

#[test]
#[cfg_attr(
    target_family = "windows",
    ignore = "Windows doesn't allow these characters in filenames."
)]
fn weird_characters_in_filenames() {
    let t = TempDir::new().unwrap();
    ProjectBuilder::start().src("src/:foo", "").build(&t);

    Scarb::quick_snapbox()
        .arg("package")
        .arg("--no-metadata")
        .current_dir(&t)
        .assert()
        .failure()
        .stdout_matches(indoc! {r#"
        [..] Packaging [..]
        error: cannot package a filename with a special character `:`: src/:foo
        "#});
}

#[test]
#[cfg_attr(
    target_family = "windows",
    ignore = "We do not want to create invalid files on Windows."
)]
fn windows_restricted_filenames() {
    let t = TempDir::new().unwrap();
    ProjectBuilder::start()
        .lib_cairo("mod aux;")
        .src("src/aux.cairo", "")
        .build(&t);

    Scarb::quick_snapbox()
        .arg("package")
        .arg("--no-metadata")
        .current_dir(&t)
        .assert()
        .failure()
        .stdout_matches(indoc! {r#"
        [..] Packaging [..]
        error: cannot package file `src/aux.cairo`, it is a Windows reserved filename
        "#});
}

/// This test requires you to be able to make symlinks.
/// For windows, this may require you to enable developer mode.
#[test]
fn package_symlink() {
    let t = TempDir::new().unwrap();
    ProjectBuilder::start()
        .name("foo")
        .version("1.0.0")
        .build(&t);

    symlink_dir(t.child("src"), t.child("dup"));

    Scarb::quick_snapbox()
        .arg("package")
        .current_dir(&t)
        .assert()
        .success();

    PackageChecker::assert(&t.child("target/package/foo-1.0.0.tar.zst"))
        .name_and_version("foo", "1.0.0")
        .contents(&[
            "VERSION",
            "Scarb.orig.toml",
            "Scarb.toml",
            "src/lib.cairo",
            "dup/lib.cairo",
        ])
        .file_eq_path("src/lib.cairo", t.child("src/lib.cairo"))
        .file_eq_path("dup/lib.cairo", t.child("src/lib.cairo"));
}

#[test]
fn broken_symlink() {
    let t = TempDir::new().unwrap();
    ProjectBuilder::start()
        .name("foo")
        .version("1.0.0")
        .build(&t);

    symlink_dir("nowhere", t.child("src/foo.cairo"));

    Scarb::quick_snapbox()
        .arg("package")
        .arg("--no-metadata")
        .current_dir(&t)
        .assert()
        .failure()
        .stdout_matches(indoc! {r#"
        [..] Packaging [..]
        error: failed to list source files in: [..]

        Caused by:
            [..]
        "#});
}

#[test]
fn broken_but_excluded_symlink() {
    let t = TempDir::new().unwrap();
    ProjectBuilder::start()
        .name("foo")
        .version("1.0.0")
        .build(&t);

    symlink_dir("nowhere", t.child("target"));

    // FIXME(mkaput): Technically, we can just ignore such symlinks.
    Scarb::quick_snapbox()
        .arg("package")
        .arg("--no-metadata")
        .current_dir(&t)
        .assert()
        .failure()
        .stdout_matches(indoc! {r#"
        [..] Packaging [..]
        error: failed to list source files in: [..]

        Caused by:
            [..]
        "#});
}

#[test]
fn filesystem_loop() {
    let t = TempDir::new().unwrap();
    ProjectBuilder::start()
        .name("foo")
        .version("1.0.0")
        .build(&t);

    symlink_dir(t.child("src/symlink/foo/bar/baz"), t.child("src/symlink"));

    Scarb::quick_snapbox()
        .arg("package")
        .arg("--no-metadata")
        .current_dir(&t)
        .assert()
        .failure()
        .stdout_matches(indoc! {r#"
        [..] Packaging [..]
        error: failed to list source files in: [..]

        Caused by:
            [..]
        "#});
}

#[test]
fn exclude_dot_files_and_directories_by_default() {
    let t = TempDir::new().unwrap();
    ProjectBuilder::start()
        .name("foo")
        .version("1.0.0")
        .src(".dotfile", "")
        .src(".dotdir/file", "")
        .build(&t);

    Scarb::quick_snapbox()
        .arg("package")
        .arg("--list")
        .current_dir(&t)
        .assert()
        .success()
        .stdout_eq(unix_paths_to_os_lossy(indoc! {r#"
            VERSION
            Scarb.orig.toml
            Scarb.toml
            src/lib.cairo
        "#}));
}

#[test]
fn clean_tar_headers() {
    let t = TempDir::new().unwrap();
    ProjectBuilder::start()
        .name("foo")
        .version("1.0.0")
        .build(&t);

    Scarb::quick_snapbox()
        .arg("package")
        .current_dir(&t)
        .assert()
        .success();

    let mut archive = PackageChecker::open(&t.child("target/package/foo-1.0.0.tar.zst"));
    for entry in archive.entries().expect("failed to get archive entries") {
        let entry = entry.expect("failed to get archive entry");
        let header = entry.header();
        assert_eq!(header.mode().unwrap(), 0o644);
        assert_ne!(header.mtime().unwrap(), 0);
        assert_eq!(header.username().unwrap().unwrap(), "");
        assert_eq!(header.groupname().unwrap().unwrap(), "");
    }
}

#[test_case("../.gitignore", false, false; "gitignore outside")]
#[test_case("../.gitignore", true, false; "gitignore outside with git")]
#[test_case("../.ignore", false, false; "ignore outside")]
#[test_case("../.scarbignore", false, false; "scarbignore outside")]
#[test_case(".gitignore", false, false; "gitignore inside")]
#[test_case(".gitignore", true, true; "gitignore inside with git")]
#[test_case(".ignore", false, true; "ignore inside")]
#[test_case(".scarbignore", false, true; "scarbignore inside")]
fn ignore_file(ignore_path: &str, setup_git: bool, expect_ignore_to_work: bool) {
    let g = gitx::new_conditional(setup_git, "package", |t| {
        ProjectBuilder::start()
            .name("foo")
            .version("1.0.0")
            .src("ignore.txt", "")
            .src("noignore.txt", "")
            .build(&t);

        t.child(ignore_path)
            .write_str(indoc! {r#"
                *.txt
                !noignore.txt
            "#})
            .unwrap();
    });

    let mut expected = Vec::new();
    expected.push("VERSION");
    expected.push("Scarb.orig.toml");
    expected.push("Scarb.toml");
    if setup_git {
        expected.push("VCS.json");
    }
    if !expect_ignore_to_work {
        expected.push("ignore.txt");
    }
    expected.push("noignore.txt");
    expected.push("src/lib.cairo");
    expected.push(""); // Ensure there's trailing \n

    let expected = unix_paths_to_os_lossy(&expected.join("\n"));

    Scarb::quick_snapbox()
        .arg("package")
        .arg("--list")
        .current_dir(g.p)
        .assert()
        .success()
        .stdout_eq(expected);
}

#[test]
fn ignore_whitelist_pattern() {
    let t = TempDir::new().unwrap();
    ProjectBuilder::start()
        .name("foo")
        .version("1.0.0")
        .src("ignore.txt", "")
        .src("noignore.txt", "")
        .src("src/ignore.txt", "")
        .build(&t);

    t.child(".scarbignore")
        .write_str(indoc! {r#"
            *
            !*/
            !Scarb.toml
            !src/
            !src/*
            src/ignore.*
            !noignore.txt
        "#})
        .unwrap();

    Scarb::quick_snapbox()
        .arg("package")
        .arg("--list")
        .current_dir(&t)
        .assert()
        .success()
        .stdout_eq(unix_paths_to_os_lossy(indoc! {r#"
            VERSION
            Scarb.orig.toml
            Scarb.toml
            noignore.txt
            src/lib.cairo
        "#}));
}

#[test]
fn no_target() {
    let t = TempDir::new().unwrap();
    ProjectBuilder::start()
        .name("foo")
        .version("1.0.0")
        .manifest_extra(indoc! {r#"
        [[target.starknet-contract]]
        "#})
        .build(&t);

    Scarb::quick_snapbox()
        .arg("package")
        .arg("--no-metadata")
        .current_dir(&t)
        .assert()
        .failure()
        .stdout_matches(indoc! {r#"
        [..] Packaging foo v1.0.0 [..]
        error: cannot archive package `foo` without a `lib` or `cairo-plugin` target
        help: consider adding `[lib]` section to package manifest
         --> Scarb.toml
        +   [lib]
        "#});
}

#[test]
fn error_on_verification() {
    let t = TempDir::new().unwrap();
    ProjectBuilder::start()
        .name("foo")
        .version("1.0.0")
        .src("src/lib.cairo", ".")
        .build(&t);

    Scarb::quick_snapbox()
        .arg("package")
        .arg("--no-metadata")
        .current_dir(&t)
        .assert()
        .failure()
        .stdout_matches(indoc! {r#"
        [..] Packaging foo v1.0.0 [..]
        [..] Verifying foo-1.0.0.tar.zst
        [..] Compiling foo v1.0.0 ([..])
        error: Skipped tokens. Expected: [..]
         --> [..]
        .
        ^

        error: failed to verify package tarball

        Caused by:
        [..] could not compile `foo` due to previous error
        "#});
}

#[test]
fn package_without_verification() {
    let t = TempDir::new().unwrap();
    ProjectBuilder::start()
        .name("foo")
        .version("1.0.0")
        .src("src/lib.cairo", "fn foo().")
        .build(&t);

    Scarb::quick_snapbox()
        .arg("package")
        .arg("--no-verify")
        .arg("--no-metadata")
        .current_dir(&t)
        .assert()
        .success()
        .stdout_matches(indoc! {r#"
        [..] Packaging foo v1.0.0 [..]
        [..]  Packaged [..]
        "#});
}

#[test]
fn package_cairo_plugin_without_verification() {
    let t = TempDir::new().unwrap();
    CairoPluginProjectBuilder::default_v1().build(&t);

    Scarb::quick_snapbox()
        .arg("package")
        .arg("--no-verify")
        .arg("--no-metadata")
        .env("CARGO_TERM_QUIET", "true")
        .current_dir(&t)
        .assert()
        .success()
        .stdout_matches(indoc! {r#"
        [..] Packaging some v1.0.0 [..]
        [..]warn: package name or version differs between Cargo manifest and Scarb manifest
        [..]Scarb manifest: `some-1.0.0`, Cargo manifest: `some-0.1.0`
        [..]this might become an error in future Scarb releases

        [..]  Packaged [..]
        "#});
}

#[test]
fn package_without_publish_metadata() {
    let t = TempDir::new().unwrap();
    ProjectBuilder::start()
        .name("foo")
        .version("1.0.0")
        .build(&t);

    Scarb::quick_snapbox()
        .arg("package")
        .current_dir(&t)
        .assert()
        .success()
        .stdout_matches(indoc! {r#"
        [..] Packaging foo v1.0.0 [..]
        warn: manifest has no readme
        warn: manifest has no description
        warn: manifest has no license or license-file
        warn: manifest has no documentation or homepage or repository
        see https://docs.swmansion.com/scarb/docs/reference/manifest.html#package for more info

        [..] Verifying foo-1.0.0.tar.zst
        [..] Compiling foo v1.0.0 ([..])
        [..]  Finished `dev` profile target(s) in [..]
        [..]  Packaged [..] files, [..] ([..] compressed)
        "#});
}

#[test]
fn package_with_publish_disabled() {
    let t = TempDir::new().unwrap();
    ProjectBuilder::start()
        .name("foo")
        .version("1.0.0")
        .manifest_package_extra("publish = false")
        .build(&t);

    Scarb::quick_snapbox()
        .arg("package")
        .arg("--no-metadata")
        .arg("--no-verify")
        .current_dir(&t)
        .assert()
        .success()
        .stdout_matches(indoc! {r#"
            [..]Packaging foo v1.0.0 ([..]Scarb.toml)
            [..]Packaged [..] files, [..] ([..] compressed)
        "#});
}

#[test]
fn can_include_additional_files() {
    let t = TempDir::new().unwrap();
    simple_project()
        .manifest_package_extra(indoc! {r#"
            include = ["target/file.txt", "target/some/", "other/file.txt", "other/some"]
        "#})
        .build(&t);

    t.child("target/file.txt")
        .write_str("some file content")
        .unwrap();
    t.child("target/some/file.txt")
        .write_str("some file content")
        .unwrap();
    t.child("other/file.txt")
        .write_str("some file content")
        .unwrap();
    t.child("other/some/dir/file.txt")
        .write_str("some file content")
        .unwrap();
    t.child("other/some/dir/other.txt")
        .write_str("some file content")
        .unwrap();

    t.child(".gitignore").write_str("target").unwrap();
    t.child(".scarbignore").write_str("other").unwrap();

    Scarb::quick_snapbox()
        .arg("package")
        .arg("--no-metadata")
        .current_dir(&t)
        .assert()
        .success()
        .stdout_matches(indoc! {r#"
        [..] Packaging foo v1.0.0 [..]
        [..] Verifying foo-1.0.0.tar.zst
        [..] Compiling foo v1.0.0 ([..])
        [..]  Finished `dev` profile target(s) in [..]
        [..]  Packaged [..] files, [..] ([..] compressed)
        "#});

    PackageChecker::assert(&t.child("target/package/foo-1.0.0.tar.zst"))
        .name_and_version("foo", "1.0.0")
        .contents(&[
            "VERSION",
            "Scarb.orig.toml",
            "Scarb.toml",
            "src/lib.cairo",
            "src/foo.cairo",
            "other/some/dir/other.txt",
            "other/some/dir/file.txt",
            "other/file.txt",
            "target/some/file.txt",
            "target/file.txt",
        ])
        .file_eq("VERSION", "1")
        .file_eq_path("Scarb.orig.toml", t.child("Scarb.toml"))
        .file_eq_path("src/lib.cairo", t.child("src/lib.cairo"))
        .file_eq_path("src/foo.cairo", t.child("src/foo.cairo"))
        .file_eq_path(
            "other/some/dir/other.txt",
            t.child("other/some/dir/other.txt"),
        )
        .file_eq_path(
            "other/some/dir/file.txt",
            t.child("other/some/dir/file.txt"),
        )
        .file_eq_path("other/file.txt", t.child("other/file.txt"))
        .file_eq_path("target/some/file.txt", t.child("target/some/file.txt"))
        .file_eq_path("target/file.txt", t.child("target/file.txt"))
        .file_matches_nl(
            "Scarb.toml",
            indoc! {r#"
            # Code generated by scarb package -p foo; DO NOT EDIT.
            #
            # When uploading packages to the registry Scarb will automatically
            # "normalize" Scarb.toml files for maximal compatibility
            # with all versions of Scarb and also rewrite `path` dependencies
            # to registry dependencies.
            #
            # If you are reading this file be aware that the original Scarb.toml
            # will likely look very different (and much more reasonable).
            # See Scarb.orig.toml for the original contents.
    
            [package]
            name = "foo"
            version = "1.0.0"
            edition = "2024_07"
            include = [
                "other/file.txt",
                "other/some",
                "target/file.txt",
                "target/some/",
            ]
            re-export-cairo-plugins = []

            [dependencies]
        "#},
        );
}

#[test]
fn files_outside_package_cannot_be_included() {
    let t = TempDir::new().unwrap();
    let pkg = t.child("pkg");
    simple_project()
        .manifest_package_extra(indoc! {r#"
            include = ["../some/file.txt"]
        "#})
        .build(&pkg);
    t.child("some/file.txt")
        .write_str("some file content")
        .unwrap();
    Scarb::quick_snapbox()
        .arg("package")
        .arg("--no-metadata")
        .current_dir(&pkg)
        .assert()
        .failure()
        .stdout_matches(indoc! {r#"
        [..] Packaging foo v1.0.0 [..]
        error: file `[..]file.txt` is not part of `foo`
        "#});
}

#[test]
fn files_that_dont_exist_during_packaging_cannot_be_included() {
    let t = TempDir::new().unwrap();
    let pkg = t.child("pkg");
    simple_project()
        .manifest_package_extra(indoc! {r#"
            include = ["some/file.txt"]
        "#})
        .build(&pkg);
    Scarb::quick_snapbox()
        .arg("package")
        .arg("--no-metadata")
        .current_dir(&pkg)
        .assert()
        .failure()
        .stdout_matches(indoc! {r#"
        [..] Packaging foo v1.0.0 [..]
        error: failed to list source files in: [..]pkg

        Caused by:
            0: failed to find included file at [..]file.txt
            1: failed to get absolute path of `[..]file.txt`
            2: [..]
        "#});
}

#[test]
fn package_script_is_run() {
    let t = TempDir::new().unwrap();
    simple_project()
        .manifest_package_extra(indoc! {r#"
            [scripts]
            package = "echo 'Hello!'"
        "#})
        .build(&t);
    Scarb::quick_snapbox()
        .current_dir(&t)
        .arg("package")
        .arg("--no-metadata")
        .assert()
        .success()
        .stdout_matches(indoc! {r#"
           [..]Packaging foo v1.0.0 ([..]Scarb.toml)
           [..]Running `package` script for `foo`
           Hello!
           [..]Verifying foo-1.0.0.tar.zst
           [..]Compiling foo v1.0.0 ([..]Scarb.toml)
           [..]Finished `dev` profile target(s) in [..]
           [..]Packaged [..] files[..]
        "#});
}

#[test]
fn package_proc_macro_with_package_script() {
    let t = TempDir::new().unwrap();
    t.child("target/scarb/cairo-plugin")
        .create_dir_all()
        .unwrap();

    let dll_filename = library_filename("foo");
    let dll_filename = dll_filename.to_string_lossy().to_string();

    let script_code = format!(
        "cargo build --release && cp target/release/{dll_filename} target/scarb/cairo-plugin"
    );

    CairoPluginProjectBuilder::start_v1()
        .name("foo")
        .scarb_project(|b| {
            b.name("foo")
                .version("1.0.0")
                .manifest_package_extra(indoc! {r#"
                    include = ["target/scarb/cairo-plugin"]
                "#})
                .manifest_extra(formatdoc! {r#"
                    [cairo-plugin]

                    [scripts]
                    package = "{script_code}"
                "#})
        })
        .lib_rs(indoc! {r#"
            use cairo_lang_macro::{ProcMacroResult, TokenStream, attribute_macro};

            #[attribute_macro]
            pub fn some(_attr: TokenStream, token_stream: TokenStream) -> ProcMacroResult {
                ProcMacroResult::new(token_stream)
            }
        "#})
        .build(&t);

    Scarb::quick_snapbox()
        .current_dir(&t)
        .arg("package")
        .arg("--no-metadata")
        .assert()
        .success();

    let expected_shared_lib_file = format!("target/scarb/cairo-plugin/{dll_filename}");

    PackageChecker::assert(&t.child("target/package/foo-1.0.0.tar.zst"))
        .name_and_version("foo", "1.0.0")
        .contents(&[
            "VERSION",
            "Scarb.orig.toml",
            "Scarb.toml",
            &expected_shared_lib_file,
            "Cargo.toml",
            "Cargo.orig.toml",
            "Cargo.lock",
            "src/lib.rs",
        ]);
}<|MERGE_RESOLUTION|>--- conflicted
+++ resolved
@@ -496,11 +496,7 @@
 fn cairo_plugin() {
     let t = TempDir::new().unwrap();
     // Note this will be packaged with `cairo-lang-macro` from crates, not the local one.
-<<<<<<< HEAD
-    CairoPluginProjectBuilder::default().build(&t);
-=======
     CairoPluginProjectBuilder::default_v1().build(&t);
->>>>>>> 565475ff
 
     Scarb::quick_snapbox()
         .arg("package")
