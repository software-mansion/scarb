--- conflicted
+++ resolved
@@ -418,42 +418,11 @@
 }
 
 #[test]
-<<<<<<< HEAD
-fn features_enabled_in_integration_tests() {
-=======
 fn integration_tests_cannot_use_itself_by_target_name() {
->>>>>>> 4ce2b6dc
-    let t = TempDir::new().unwrap();
-    ProjectBuilder::start()
-        .name("hello")
-        .dep_cairo_test()
-<<<<<<< HEAD
-        .manifest_extra(indoc! {r#"
-            [features]
-            x = []
-        "#})
-        .lib_cairo(indoc! {r#"
-            #[cfg(feature: 'x')]
-            fn f() -> felt252 { 42 }
-
-            fn main() -> felt252 {
-                0
-            }
-        "#})
-        .build(&t);
-
-    t.child("tests/test1.cairo")
-        .write_str(indoc! {r#"
-            #[cfg(test)]
-            mod tests {
-                use hello::f;
-
-                #[test]
-                fn test_feature_function() {
-                    assert(f() == 42, 'it works!');
-                }
-            }
-=======
+    let t = TempDir::new().unwrap();
+    ProjectBuilder::start()
+        .name("hello")
+        .dep_cairo_test()
         .lib_cairo(indoc! {r#"
             fn hello_world() -> felt252 { 42 }
         "#})
@@ -475,7 +444,6 @@
                 assert(world() == 12, '');
             }
         }
->>>>>>> 4ce2b6dc
         "#})
         .unwrap();
 
@@ -486,7 +454,68 @@
         .assert()
         .failure()
         .stdout_matches(indoc! {r#"
-<<<<<<< HEAD
+            [..]Compiling test(hello_unittest) hello v1.0.0 ([..]Scarb.toml)
+            [..]Compiling test(hello_integrationtest) hello_integrationtest v1.0.0 ([..]Scarb.toml)
+            error: Identifier not found.
+             --> [..]test1.cairo:6:9
+                use hello_integrationtest::test1::world;
+                    ^*******************^
+
+            error: Identifier not found.
+             --> [..]test1.cairo:7:9
+                use hello_tests::test1::beautiful;
+                    ^*********^
+
+            error: Type annotations needed. Failed to infer ?0.
+             --> [..]test1.cairo:12:16
+                    assert(world() == 12, '');
+                           ^***********^
+
+            error: could not compile `hello_integrationtest` due to previous error
+        "#});
+}
+
+#[test]
+fn features_enabled_in_integration_tests() {
+    let t = TempDir::new().unwrap();
+    ProjectBuilder::start()
+        .name("hello")
+        .dep_cairo_test()
+        .manifest_extra(indoc! {r#"
+            [features]
+            x = []
+        "#})
+        .lib_cairo(indoc! {r#"
+            #[cfg(feature: 'x')]
+            fn f() -> felt252 { 42 }
+
+            fn main() -> felt252 {
+                0
+            }
+        "#})
+        .build(&t);
+
+    t.child("tests/test1.cairo")
+        .write_str(indoc! {r#"
+            #[cfg(test)]
+            mod tests {
+                use hello::f;
+
+                #[test]
+                fn test_feature_function() {
+                    assert(f() == 42, 'it works!');
+                }
+            }
+        "#})
+        .unwrap();
+
+    Scarb::quick_snapbox()
+        .arg("build")
+        .arg("--test")
+        .current_dir(&t)
+        .assert()
+        .failure()
+        .stdout_matches(indoc! {r#"
             [..] Compiling test(hello_unittest) hello v1.0.0 ([..]Scarb.toml)
             [..] Compiling test(hello_integrationtest) hello_integrationtest v1.0.0 ([..])
             error: Identifier not found.
@@ -513,27 +542,6 @@
 
     t.child("target/dev/hello_integrationtest.test.json")
         .assert(predicates::path::exists());
-=======
-            [..]Compiling test(hello_unittest) hello v1.0.0 ([..]Scarb.toml)
-            [..]Compiling test(hello_integrationtest) hello_integrationtest v1.0.0 ([..]Scarb.toml)
-            error: Identifier not found.
-             --> [..]test1.cairo:6:9
-                use hello_integrationtest::test1::world;
-                    ^*******************^
-
-            error: Identifier not found.
-             --> [..]test1.cairo:7:9
-                use hello_tests::test1::beautiful;
-                    ^*********^
-
-            error: Type annotations needed. Failed to infer ?0.
-             --> [..]test1.cairo:12:16
-                    assert(world() == 12, '');
-                           ^***********^
-
-            error: could not compile `hello_integrationtest` due to previous error
-        "#});
->>>>>>> 4ce2b6dc
 }
 
 #[test]
