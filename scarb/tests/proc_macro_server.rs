use assert_fs::prelude::PathChild;
use assert_fs::TempDir;
use cairo_lang_macro::{TextSpan, Token, TokenStream, TokenTree};
use scarb_proc_macro_server_types::methods::defined_macros::DefinedMacros;
use scarb_proc_macro_server_types::methods::defined_macros::DefinedMacrosParams;
use scarb_proc_macro_server_types::methods::expand::ExpandAttribute;
use scarb_proc_macro_server_types::methods::expand::ExpandAttributeParams;
use scarb_proc_macro_server_types::methods::expand::ExpandDerive;
use scarb_proc_macro_server_types::methods::expand::ExpandDeriveParams;
use scarb_proc_macro_server_types::methods::expand::ExpandInline;
use scarb_proc_macro_server_types::methods::expand::ExpandInlineMacroParams;
use scarb_test_support::cairo_plugin_project_builder::CairoPluginProjectBuilder;
use scarb_test_support::proc_macro_server::ProcMacroClient;
use scarb_test_support::proc_macro_server::SIMPLE_MACROS;
use scarb_test_support::project_builder::ProjectBuilder;

#[test]
fn defined_macros() {
    let t = TempDir::new().unwrap();
    let plugin_package = t.child("some");

    CairoPluginProjectBuilder::default()
        .lib_rs(SIMPLE_MACROS)
        .build(&plugin_package);

    let project = t.child("test_package");

    ProjectBuilder::start()
        .name("test_package")
        .version("1.0.0")
        .lib_cairo("")
        .dep("some", plugin_package)
        .build(&project);

    let mut proc_macro_server = ProcMacroClient::new(&project);

    let response = proc_macro_server
        .request_and_wait::<DefinedMacros>(DefinedMacrosParams {})
        .unwrap();

    assert_eq!(response.attributes, vec!["some".to_string()]);
    assert_eq!(response.derives, vec!["some_derive".to_string()]);
    assert_eq!(response.inline_macros, vec!["inline_some".to_string()]);
    assert_eq!(response.executables, vec!["some_executable".to_string()]);
}

#[test]
fn expand_attribute() {
    let t = TempDir::new().unwrap();
    let plugin_package = t.child("some");

    let rename_to_very_new_name = r##"
        #[attribute_macro]
        pub fn rename_to_very_new_name(_attr: TokenStream, token_stream: TokenStream) -> ProcMacroResult {{
            let re = regex::Regex::new(r#"fn (\w+)\(.*\)\{.*\}"#).unwrap();
            let input = token_stream.to_string();
            let name = re.captures(&input).unwrap().get(1).unwrap().as_str();

            let output = input.replace(name, "very_new_name");

<<<<<<< HEAD
            let span = Some(TextSpan { start: 0, end: output.len() });
=======
            let span = TextSpan { start: 0, end: output.len() as u32 };
>>>>>>> d54b90d8
            ProcMacroResult::new(
                TokenStream::new(vec![
                    TokenTree::Ident(
                        Token::new(output, span)
                    )
                ])
            )
        }}
    "##;

    CairoPluginProjectBuilder::default()
        .lib_rs(format!("{SIMPLE_MACROS}\n{rename_to_very_new_name}"))
        .add_dep(r#"regex = "1.11.1""#)
        .build(&plugin_package);

    let project = t.child("test_package");

    ProjectBuilder::start()
        .name("test_package")
        .version("1.0.0")
        .lib_cairo("")
        .dep("some", plugin_package)
        .build(&project);

    let mut proc_macro_server = ProcMacroClient::new(&project);

    let response = proc_macro_server
        .request_and_wait::<ExpandAttribute>(ExpandAttributeParams {
            attr: "rename_to_very_new_name".to_string(),
            args: TokenStream::empty(),
            item: TokenStream::new(vec![TokenTree::Ident(Token::new(
                "fn some_test_fn(){}",
<<<<<<< HEAD
                Some(TextSpan::new(0, 0)),
=======
                TextSpan::new(0, 0),
>>>>>>> d54b90d8
            ))]),
        })
        .unwrap();

    assert_eq!(response.diagnostics, vec![]);
    assert_eq!(
        response.token_stream.to_string(),
        "fn very_new_name(){}".to_string()
    );
}

#[test]
fn expand_derive() {
    let t = TempDir::new().unwrap();
    let plugin_package = t.child("some");

    CairoPluginProjectBuilder::default()
        .lib_rs(SIMPLE_MACROS)
        .build(&plugin_package);

    let project = t.child("test_package");

    ProjectBuilder::start()
        .name("test_package")
        .version("1.0.0")
        .lib_cairo("")
        .dep("some", plugin_package)
        .build(&project);

    let mut proc_macro_server = ProcMacroClient::new(&project);

    let item = TokenStream::new(vec![TokenTree::Ident(Token::new(
        "fn some_test_fn(){}",
<<<<<<< HEAD
        Some(TextSpan::new(0, 0)),
=======
        TextSpan::new(0, 0),
>>>>>>> d54b90d8
    ))]);

    let response = proc_macro_server
        .request_and_wait::<ExpandDerive>(ExpandDeriveParams {
            derives: vec!["some_derive".to_string()],
            item,
        })
        .unwrap();

    assert_eq!(response.diagnostics, vec![]);
    assert_eq!(
        response.token_stream.to_string(),
        "impl SomeImpl of SomeTrait {}".to_string()
    );
}

#[test]
fn expand_inline() {
    let t = TempDir::new().unwrap();
    let plugin_package = t.child("some");

    let replace_all_15_with_25 = r#"
        #[inline_macro]
        pub fn replace_all_15_with_25(token_stream: TokenStream) -> ProcMacroResult {
            let content = token_stream.to_string().replace("15", "25");
<<<<<<< HEAD
            let span = Some(TextSpan { start: 0, end: content.len() });
=======
            let span = TextSpan { start: 0, end: content.len() as u32 };
>>>>>>> d54b90d8
            ProcMacroResult::new(
                TokenStream::new(vec![
                    TokenTree::Ident(
                        Token::new(content, span)
                    )
                ])
            )
        }
    "#;

    CairoPluginProjectBuilder::default()
        .lib_rs(format!("{SIMPLE_MACROS}\n{replace_all_15_with_25}"))
        .build(&plugin_package);

    let project = t.child("test_package");

    ProjectBuilder::start()
        .name("test_package")
        .version("1.0.0")
        .lib_cairo("")
        .dep("some", plugin_package)
        .build(&project);

    let mut proc_macro_server = ProcMacroClient::new(&project);

    let response = proc_macro_server
        .request_and_wait::<ExpandInline>(ExpandInlineMacroParams {
            name: "replace_all_15_with_25".to_string(),
            args: TokenStream::new(vec![TokenTree::Ident(Token::new(
                "struct A { field: 15 , other_field: macro_call!(12)}",
<<<<<<< HEAD
                Some(TextSpan::new(0, 0)),
=======
                TextSpan::new(0, 0),
>>>>>>> d54b90d8
            ))]),
        })
        .unwrap();

    assert_eq!(response.diagnostics, vec![]);
    assert_eq!(
        response.token_stream.to_string(),
        "struct A { field: 25 , other_field: macro_call!(12)}".to_string()
    );
}<|MERGE_RESOLUTION|>--- conflicted
+++ resolved
@@ -58,11 +58,7 @@
 
             let output = input.replace(name, "very_new_name");
 
-<<<<<<< HEAD
-            let span = Some(TextSpan { start: 0, end: output.len() });
-=======
-            let span = TextSpan { start: 0, end: output.len() as u32 };
->>>>>>> d54b90d8
+            let span = Some(TextSpan { start: 0, end: output.len() as u32 });
             ProcMacroResult::new(
                 TokenStream::new(vec![
                     TokenTree::Ident(
@@ -95,11 +91,7 @@
             args: TokenStream::empty(),
             item: TokenStream::new(vec![TokenTree::Ident(Token::new(
                 "fn some_test_fn(){}",
-<<<<<<< HEAD
                 Some(TextSpan::new(0, 0)),
-=======
-                TextSpan::new(0, 0),
->>>>>>> d54b90d8
             ))]),
         })
         .unwrap();
@@ -133,11 +125,7 @@
 
     let item = TokenStream::new(vec![TokenTree::Ident(Token::new(
         "fn some_test_fn(){}",
-<<<<<<< HEAD
         Some(TextSpan::new(0, 0)),
-=======
-        TextSpan::new(0, 0),
->>>>>>> d54b90d8
     ))]);
 
     let response = proc_macro_server
@@ -163,11 +151,7 @@
         #[inline_macro]
         pub fn replace_all_15_with_25(token_stream: TokenStream) -> ProcMacroResult {
             let content = token_stream.to_string().replace("15", "25");
-<<<<<<< HEAD
-            let span = Some(TextSpan { start: 0, end: content.len() });
-=======
-            let span = TextSpan { start: 0, end: content.len() as u32 };
->>>>>>> d54b90d8
+            let span = Some(TextSpan { start: 0, end: content.len() as u32 });
             ProcMacroResult::new(
                 TokenStream::new(vec![
                     TokenTree::Ident(
@@ -198,11 +182,7 @@
             name: "replace_all_15_with_25".to_string(),
             args: TokenStream::new(vec![TokenTree::Ident(Token::new(
                 "struct A { field: 15 , other_field: macro_call!(12)}",
-<<<<<<< HEAD
                 Some(TextSpan::new(0, 0)),
-=======
-                TextSpan::new(0, 0),
->>>>>>> d54b90d8
             ))]),
         })
         .unwrap();
