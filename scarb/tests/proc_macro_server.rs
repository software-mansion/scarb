use assert_fs::prelude::PathChild;
use assert_fs::TempDir;
use cairo_lang_macro::{TextSpan, Token, TokenStream, TokenTree};
use scarb_proc_macro_server_types::methods::defined_macros::DefinedMacros;
use scarb_proc_macro_server_types::methods::defined_macros::DefinedMacrosParams;
use scarb_proc_macro_server_types::methods::expand::ExpandAttribute;
use scarb_proc_macro_server_types::methods::expand::ExpandAttributeParams;
use scarb_proc_macro_server_types::methods::expand::ExpandDerive;
use scarb_proc_macro_server_types::methods::expand::ExpandDeriveParams;
use scarb_proc_macro_server_types::methods::expand::ExpandInline;
use scarb_proc_macro_server_types::methods::expand::ExpandInlineMacroParams;
use scarb_test_support::cairo_plugin_project_builder::CairoPluginProjectBuilder;
use scarb_test_support::proc_macro_server::ProcMacroClient;
use scarb_test_support::proc_macro_server::SIMPLE_MACROS;
use scarb_test_support::project_builder::ProjectBuilder;

#[test]
fn defined_macros() {
    let t = TempDir::new().unwrap();
    let plugin_package = t.child("some");

    CairoPluginProjectBuilder::default()
        .lib_rs(SIMPLE_MACROS)
        .build(&plugin_package);

    let project = t.child("test_package");

    ProjectBuilder::start()
        .name("test_package")
        .version("1.0.0")
        .lib_cairo("")
        .dep("some", plugin_package)
        .build(&project);

    let mut proc_macro_server = ProcMacroClient::new(&project);

    let response = proc_macro_server
        .request_and_wait::<DefinedMacros>(DefinedMacrosParams {})
        .unwrap();

    assert_eq!(response.attributes, vec!["some".to_string()]);
    assert_eq!(response.derives, vec!["some_derive".to_string()]);
    assert_eq!(response.inline_macros, vec!["inline_some".to_string()]);
    assert_eq!(response.executables, vec!["some_executable".to_string()]);
}

#[test]
fn expand_attribute() {
    let t = TempDir::new().unwrap();
    let plugin_package = t.child("some");

    let rename_to_very_new_name = r##"
        #[attribute_macro]
        pub fn rename_to_very_new_name(_attr: TokenStream, token_stream: TokenStream) -> ProcMacroResult {{
            let re = regex::Regex::new(r#"fn (\w+)\(.*\)\{.*\}"#).unwrap();
            let input = token_stream.to_string();
            let name = re.captures(&input).unwrap().get(1).unwrap().as_str();

            let output = input.replace(name, "very_new_name");

            let span = TextSpan { start: 0, end: output.len() };
            ProcMacroResult::new(
                TokenStream::new(vec![
                    TokenTree::Ident(
                        Token::new(output, span)
                    )
                ])
            )
        }}
    "##;

    CairoPluginProjectBuilder::default()
        .lib_rs(format!("{SIMPLE_MACROS}\n{rename_to_very_new_name}"))
        .add_dep(r#"regex = "1.11.1""#)
        .build(&plugin_package);

    let project = t.child("test_package");

    ProjectBuilder::start()
        .name("test_package")
        .version("1.0.0")
        .lib_cairo("")
        .dep("some", plugin_package)
        .build(&project);

    let mut proc_macro_server = ProcMacroClient::new(&project);

    let response = proc_macro_server
        .request_and_wait::<ExpandAttribute>(ExpandAttributeParams {
            attr: "rename_to_very_new_name".to_string(),
            args: TokenStream::empty(),
            item: TokenStream::new(vec![TokenTree::Ident(Token::new(
                "fn some_test_fn(){}",
<<<<<<< HEAD
                TextSpan::default(),
=======
                TextSpan::new(0, 0),
>>>>>>> 69223b19
            ))]),
        })
        .unwrap();

    assert_eq!(response.diagnostics, vec![]);
    assert_eq!(
        response.token_stream.to_string(),
        "fn very_new_name(){}".to_string()
    );
}

#[test]
fn expand_derive() {
    let t = TempDir::new().unwrap();
    let plugin_package = t.child("some");

    CairoPluginProjectBuilder::default()
        .lib_rs(SIMPLE_MACROS)
        .build(&plugin_package);

    let project = t.child("test_package");

    ProjectBuilder::start()
        .name("test_package")
        .version("1.0.0")
        .lib_cairo("")
        .dep("some", plugin_package)
        .build(&project);

    let mut proc_macro_server = ProcMacroClient::new(&project);

    let item = TokenStream::new(vec![TokenTree::Ident(Token::new(
        "fn some_test_fn(){}",
<<<<<<< HEAD
        TextSpan::default(),
=======
        TextSpan::new(0, 0),
>>>>>>> 69223b19
    ))]);

    let response = proc_macro_server
        .request_and_wait::<ExpandDerive>(ExpandDeriveParams {
            derives: vec!["some_derive".to_string()],
            item,
        })
        .unwrap();

    assert_eq!(response.diagnostics, vec![]);
    assert_eq!(
        response.token_stream.to_string(),
        "impl SomeImpl of SomeTrait {}".to_string()
    );
}

#[test]
fn expand_inline() {
    let t = TempDir::new().unwrap();
    let plugin_package = t.child("some");

    let replace_all_15_with_25 = r#"
        #[inline_macro]
        pub fn replace_all_15_with_25(token_stream: TokenStream) -> ProcMacroResult {
            let content = token_stream.to_string().replace("15", "25");
            let span = TextSpan { start: 0, end: content.len() };
            ProcMacroResult::new(
                TokenStream::new(vec![
                    TokenTree::Ident(
                        Token::new(content, span)
                    )
                ])
            )
        }
    "#;

    CairoPluginProjectBuilder::default()
        .lib_rs(format!("{SIMPLE_MACROS}\n{replace_all_15_with_25}"))
        .build(&plugin_package);

    let project = t.child("test_package");

    ProjectBuilder::start()
        .name("test_package")
        .version("1.0.0")
        .lib_cairo("")
        .dep("some", plugin_package)
        .build(&project);

    let mut proc_macro_server = ProcMacroClient::new(&project);

    let response = proc_macro_server
        .request_and_wait::<ExpandInline>(ExpandInlineMacroParams {
            name: "replace_all_15_with_25".to_string(),
            args: TokenStream::new(vec![TokenTree::Ident(Token::new(
                "struct A { field: 15 , other_field: macro_call!(12)}",
<<<<<<< HEAD
                TextSpan::default(),
=======
                TextSpan::new(0, 0),
>>>>>>> 69223b19
            ))]),
        })
        .unwrap();

    assert_eq!(response.diagnostics, vec![]);
    assert_eq!(
        response.token_stream.to_string(),
        "struct A { field: 25 , other_field: macro_call!(12)}".to_string()
    );
}<|MERGE_RESOLUTION|>--- conflicted
+++ resolved
@@ -91,11 +91,7 @@
             args: TokenStream::empty(),
             item: TokenStream::new(vec![TokenTree::Ident(Token::new(
                 "fn some_test_fn(){}",
-<<<<<<< HEAD
-                TextSpan::default(),
-=======
                 TextSpan::new(0, 0),
->>>>>>> 69223b19
             ))]),
         })
         .unwrap();
@@ -129,11 +125,7 @@
 
     let item = TokenStream::new(vec![TokenTree::Ident(Token::new(
         "fn some_test_fn(){}",
-<<<<<<< HEAD
-        TextSpan::default(),
-=======
         TextSpan::new(0, 0),
->>>>>>> 69223b19
     ))]);
 
     let response = proc_macro_server
@@ -190,11 +182,7 @@
             name: "replace_all_15_with_25".to_string(),
             args: TokenStream::new(vec![TokenTree::Ident(Token::new(
                 "struct A { field: 15 , other_field: macro_call!(12)}",
-<<<<<<< HEAD
-                TextSpan::default(),
-=======
                 TextSpan::new(0, 0),
->>>>>>> 69223b19
             ))]),
         })
         .unwrap();
