--- conflicted
+++ resolved
@@ -412,11 +412,7 @@
             let new_token_string = token_stream.to_string().replace("12", "34");
             let token_stream = TokenStream::new(vec![TokenTree::Ident(Token::new(
                 new_token_string.clone(),
-<<<<<<< HEAD
-                Some(TextSpan { start: 0, end: new_token_string.len() }),
-=======
-                TextSpan { start: 0, end: new_token_string.len() as u32 },
->>>>>>> d54b90d8
+                Some(TextSpan { start: 0, end: new_token_string.len() as u32 }),
             ))]);
             ProcMacroResult::new(token_stream)
         }
@@ -585,11 +581,7 @@
             let new_token_string = token_stream.to_string().replace("12", "34");
             let token_stream = TokenStream::new(vec![TokenTree::Ident(Token::new(
                 new_token_string.clone(),
-<<<<<<< HEAD
-                Some(TextSpan { start: 0, end: new_token_string.len() }),
-=======
-                TextSpan { start: 0, end: new_token_string.len() as u32 },
->>>>>>> d54b90d8
+                Some(TextSpan { start: 0, end: new_token_string.len() as u32 }),
             ))]);
             let aux_data = AuxData::new(Vec::new());
             ProcMacroResult::new(token_stream).with_aux_data(aux_data)
@@ -600,11 +592,7 @@
             let new_token_string = token_stream.to_string().replace("56", "78");
             let token_stream = TokenStream::new(vec![TokenTree::Ident(Token::new(
                 new_token_string.clone(),
-<<<<<<< HEAD
-                Some(TextSpan { start: 0, end: new_token_string.len() }),
-=======
-                TextSpan { start: 0, end: new_token_string.len() as u32 },
->>>>>>> d54b90d8
+                Some(TextSpan { start: 0, end: new_token_string.len() as u32 }),
             ))]);
             let aux_data = AuxData::new(Vec::new());
             ProcMacroResult::new(token_stream).with_aux_data(aux_data)
@@ -628,11 +616,7 @@
             let new_token_string = token_stream.to_string().replace("90", "09");
             let token_stream = TokenStream::new(vec![TokenTree::Ident(Token::new(
                 new_token_string.clone(),
-<<<<<<< HEAD
-                Some(TextSpan { start: 0, end: new_token_string.len() }),
-=======
-                TextSpan { start: 0, end: new_token_string.len() as u32 },
->>>>>>> d54b90d8
+                Some(TextSpan { start: 0, end: new_token_string.len() as u32 }),
             ))]);
             let aux_data = AuxData::new(Vec::new());
             ProcMacroResult::new(token_stream).with_aux_data(aux_data)
@@ -833,17 +817,10 @@
 
             ProcMacroResult::new(TokenStream::new(vec![TokenTree::Ident(Token::new(
               code.clone(),
-<<<<<<< HEAD
                 Some(TextSpan {
                   start: 0,
-                  end: code.len(),
+                  end: code.len() as u32,
                 }),
-=======
-                TextSpan {
-                  start: 0,
-                  end: code.len() as u32,
-                },
->>>>>>> d54b90d8
               ))])
             ).with_full_path_markers(full_path_markers)
         }
@@ -891,24 +868,14 @@
         use cairo_lang_macro::{ProcMacroResult, TokenStream, inline_macro, TokenTree, Token, TextSpan};
 
         #[inline_macro]
-<<<<<<< HEAD
-        pub fn some(_token_stream: TokenStream) -> ProcMacroResult {
+        pub fn some(token_stream: TokenStream) -> ProcMacroResult {
+            assert_eq!(token_stream.to_string(), "()");
             ProcMacroResult::new(TokenStream::new(vec![TokenTree::Ident(Token::new(
               "34".to_string(),
               Some(TextSpan {
                   start: 0,
                   end: 2,
               }),
-=======
-        pub fn some(token_stream: TokenStream) -> ProcMacroResult {
-            assert_eq!(token_stream.to_string(), "()");
-            ProcMacroResult::new(TokenStream::new(vec![TokenTree::Ident(Token::new(
-              "34".to_string(),
-              TextSpan {
-                  start: 0,
-                  end: 2,
-              },
->>>>>>> d54b90d8
             ))]))
         }
         "##})
@@ -1017,25 +984,14 @@
                             32
                         }}
                     }}
-<<<<<<< HEAD
-                "#};  
+                "#};
 
                 let token_stream = TokenStream::new(vec![TokenTree::Ident(Token::new(
                   code.clone(),
                     Some(TextSpan {
                         start: 0,
-                        end: code.len(),
+                        end: code.len() as u32,
                     }),
-=======
-                "#};
-
-                let token_stream = TokenStream::new(vec![TokenTree::Ident(Token::new(
-                  code.clone(),
-                    TextSpan {
-                        start: 0,
-                        end: code.len() as u32,
-                    },
->>>>>>> d54b90d8
                 ))]);
 
                 ProcMacroResult::new(token_stream)
@@ -1093,17 +1049,10 @@
                 let new_token_string = token_stream.to_string().replace("SomeType", "OtherType");
                 ProcMacroResult::new(TokenStream::new(vec![TokenTree::Ident(Token::new(
                   new_token_string.clone(),
-<<<<<<< HEAD
                     Some(TextSpan {
                         start: 0,
-                        end: new_token_string.len(),
+                        end: new_token_string.len() as u32,
                     }),
-=======
-                    TextSpan {
-                        start: 0,
-                        end: new_token_string.len() as u32,
-                    },
->>>>>>> d54b90d8
                 ))]))
             }
 
@@ -1112,33 +1061,19 @@
                 let code = token_stream.to_string().replace("OtherType", "RenamedStruct");
                 let token_stream = TokenStream::new(vec![TokenTree::Ident(Token::new(
                   code.clone(),
-<<<<<<< HEAD
                     Some(TextSpan {
                         start: 0,
-                        end: code.len(),
+                        end: code.len() as u32,
                     }),
-=======
-                    TextSpan {
-                        start: 0,
-                        end: code.len() as u32,
-                    },
->>>>>>> d54b90d8
                 ))]);
 
                 let result_string = format!("#[derive(Drop)]\n{token_stream}");
                 ProcMacroResult::new(TokenStream::new(vec![TokenTree::Ident(Token::new(
                   result_string.clone(),
-<<<<<<< HEAD
                     Some(TextSpan {
                         start: 0,
-                        end: result_string.len(),
+                        end: result_string.len() as u32,
                     }),
-=======
-                    TextSpan {
-                        start: 0,
-                        end: result_string.len() as u32,
-                    },
->>>>>>> d54b90d8
                 ))]))
             }
 
@@ -1154,17 +1089,10 @@
 
                 ProcMacroResult::new(TokenStream::new(vec![TokenTree::Ident(Token::new(
                   code.clone(),
-<<<<<<< HEAD
                     Some(TextSpan {
                         start: 0,
-                        end: code.len(),
+                        end: code.len() as u32,
                     }),
-=======
-                    TextSpan {
-                        start: 0,
-                        end: code.len() as u32,
-                    },
->>>>>>> d54b90d8
                 ))]))
             }
         "##})
@@ -1370,11 +1298,7 @@
             let new_token_string = token_stream.to_string().replace("12", "34");
             let token_stream = TokenStream::new(vec![TokenTree::Ident(Token::new(
                 new_token_string.clone(),
-<<<<<<< HEAD
-                Some(TextSpan { start: 0, end: new_token_string.len() }),
-=======
-                TextSpan { start: 0, end: new_token_string.len() as u32 },
->>>>>>> d54b90d8
+                Some(TextSpan { start: 0, end: new_token_string.len() as u32 }),
             ))]);
             ProcMacroResult::new(token_stream)
         }
@@ -1404,11 +1328,7 @@
 
             let token_stream = TokenStream::new(vec![TokenTree::Ident(Token::new(
                 code.clone(),
-<<<<<<< HEAD
-                Some(TextSpan { start: 0, end: code.len() }),
-=======
-                TextSpan { start: 0, end: code.len() as u32 },
->>>>>>> d54b90d8
+                Some(TextSpan { start: 0, end: code.len() as u32 }),
             ))]);
 
             ProcMacroResult::new(token_stream)
@@ -1494,11 +1414,7 @@
                     .replace("12", "34");
                 ProcMacroResult::new(TokenStream::new(vec![TokenTree::Ident(Token::new(
                   new_token_string.clone(),
-<<<<<<< HEAD
-                  Some(TextSpan { start: 0, end: new_token_string.len() }),
-=======
-                  TextSpan { start: 0, end: new_token_string.len() as u32 },
->>>>>>> d54b90d8
+                  Some(TextSpan { start: 0, end: new_token_string.len() as u32 }),
                 ))]))
             }
         "##})
@@ -1558,11 +1474,7 @@
                 let new_token_string = token_stream.to_string().replace("1", "2");
                 ProcMacroResult::new(TokenStream::new(vec![TokenTree::Ident(Token::new(
                     new_token_string.clone(),
-<<<<<<< HEAD
-                    Some(TextSpan { start: 0, end: new_token_string.len() }),
-=======
-                    TextSpan { start: 0, end: new_token_string.len() as u32 },
->>>>>>> d54b90d8
+                    Some(TextSpan { start: 0, end: new_token_string.len() as u32 }),
                 ))]))
             }
         "##})
@@ -1663,62 +1575,6 @@
 }
 
 #[test]
-<<<<<<< HEAD
-fn can_use_quote() {
-    let temp = TempDir::new().unwrap();
-    let t = temp.child("some");
-    CairoPluginProjectBuilder::default()
-        .add_quote_deps()
-        .lib_rs(indoc! {r##"
-        use cairo_lang_macro::{ProcMacroResult, TokenStream, inline_macro, quote};
-
-        #[inline_macro]
-        pub fn some(_token_stream: TokenStream) -> ProcMacroResult {
-                let tokens = quote! {
-                    5
-                };
-                ProcMacroResult::new(tokens)
-        }
-        "##})
-        .build(&t);
-    let project = temp.child("hello");
-    ProjectBuilder::start()
-        .name("hello")
-        .version("1.0.0")
-        .dep("some", &t)
-        .lib_cairo(indoc! {r#"
-            fn main() -> felt252 { some!() }
-        "#})
-        .build(&project);
-
-    Scarb::quick_snapbox()
-        .arg("cairo-run")
-        // Disable output from Cargo.
-        .env("CARGO_TERM_QUIET", "true")
-        .current_dir(&project)
-        .assert()
-        .success();
-}
-
-#[test]
-fn can_use_quote_with_token_tree() {
-    let temp = TempDir::new().unwrap();
-    let t = temp.child("some");
-    CairoPluginProjectBuilder::default()
-        .add_quote_deps()
-        .lib_rs(indoc! {r##"
-        use cairo_lang_macro::{ProcMacroResult, TokenStream, inline_macro, TokenTree, Token, quote};
-
-        #[inline_macro]
-        pub fn some(_token_stream: TokenStream) -> ProcMacroResult {
-          let token = TokenTree::Ident(Token::new("5".to_string(), None));
-          let tokens = quote! {
-            #token
-          };
-          ProcMacroResult::new(tokens)
-        }
-        "##})
-=======
 fn code_mappings_preserve_attribute_error_locations() {
     let temp = TempDir::new().unwrap();
     let t = temp.child("some");
@@ -1729,66 +1585,32 @@
         #[attribute_macro]
         pub fn some(_attr: TokenStream, mut token_stream: TokenStream) -> ProcMacroResult {
             let token_stream_length = token_stream.to_string().len();
-            token_stream.tokens.push(TokenTree::Ident(Token::new("    ", TextSpan { start: token_stream_length + 1, end: token_stream_length + 5 })));
+            token_stream.tokens.push(TokenTree::Ident(Token::new("    ", Some(TextSpan { start: token_stream_length + 1, end: token_stream_length + 5 }))));
             ProcMacroResult::new(token_stream)
         }
         "#})
->>>>>>> d54b90d8
-        .build(&t);
-    let project = temp.child("hello");
-    ProjectBuilder::start()
-        .name("hello")
-        .version("1.0.0")
-        .dep("some", &t)
-        .lib_cairo(indoc! {r#"
-<<<<<<< HEAD
-            fn main() -> felt252 { 
-              some!()
-=======
+        .build(&t);
+    let project = temp.child("hello");
+    ProjectBuilder::start()
+        .name("hello")
+        .version("1.0.0")
+        .dep("some", &t)
+        .lib_cairo(indoc! {r#"
             #[some]
             fn f() -> felt252 {
                 let x = 1;
                 x = 2;
                 x
->>>>>>> d54b90d8
-            }
-        "#})
-        .build(&project);
-
-    Scarb::quick_snapbox()
-<<<<<<< HEAD
-        .arg("cairo-run")
-=======
-        .arg("build")
->>>>>>> d54b90d8
-        // Disable output from Cargo.
-        .env("CARGO_TERM_QUIET", "true")
-        .current_dir(&project)
-        .assert()
-<<<<<<< HEAD
-        .success();
-}
-
-#[test]
-fn can_use_quote_with_token_stream() {
-    let temp = TempDir::new().unwrap();
-    let t = temp.child("some");
-    CairoPluginProjectBuilder::default()
-        .add_quote_deps()
-        .lib_rs(indoc! {r##"
-        use cairo_lang_macro::{ProcMacroResult, TokenStream, inline_macro, TokenTree, Token, quote};
-
-        #[inline_macro]
-        pub fn some(_token_stream: TokenStream) -> ProcMacroResult {
-          let token = TokenStream::new(vec![TokenTree::Ident(Token::new("5".to_string(), None))]);
-          let tokens = quote! {
-            #token
-          };
-          ProcMacroResult::new(tokens)
-        }
-      "##})
-        .build(&t);
-=======
+            }
+        "#})
+        .build(&project);
+
+    Scarb::quick_snapbox()
+        .arg("build")
+        // Disable output from Cargo.
+        .env("CARGO_TERM_QUIET", "true")
+        .current_dir(&project)
+        .assert()
         .failure()
         .stdout_matches(indoc! {r#"
             [..] Compiling some v1.0.0 ([..]Scarb.toml)
@@ -1816,7 +1638,7 @@
             let mut tokens = Vec::new();
             tokens.push(TokenTree::Ident(Token::new(
                 "undefined".to_string(),
-                TextSpan::new(0, 9),
+                Some(TextSpan::new(0, 9)),
             )));
 
             ProcMacroResult::new(TokenStream::new(tokens))
@@ -1824,67 +1646,20 @@
         "##})
         .build(&t);
 
->>>>>>> d54b90d8
-    let project = temp.child("hello");
-    ProjectBuilder::start()
-        .name("hello")
-        .version("1.0.0")
-        .dep("some", &t)
-        .lib_cairo(indoc! {r#"
-<<<<<<< HEAD
-            fn main() -> felt252 { 
-              some!()
-=======
+    let project = temp.child("hello");
+    ProjectBuilder::start()
+        .name("hello")
+        .version("1.0.0")
+        .dep("some", &t)
+        .lib_cairo(indoc! {r#"
             fn main() -> felt252 {
                 let _x = some!();
                 12
->>>>>>> d54b90d8
-            }
-        "#})
-        .build(&project);
-
-    Scarb::quick_snapbox()
-<<<<<<< HEAD
-        .arg("cairo-run")
-        // Disable output from Cargo.
-        .env("CARGO_TERM_QUIET", "true")
-        .current_dir(&project)
-        .assert()
-        .success();
-}
-
-#[test]
-fn can_use_quote_with_syntax_node() {
-    let temp = TempDir::new().unwrap();
-    let t = temp.child("some");
-    CairoPluginProjectBuilder::default()
-        .add_quote_deps()
-        .add_dep(r#"cairo-lang-syntax = "2.9.1""#)
-        .add_dep(r#"cairo-lang-parser = "2.9.1""#)
-        .lib_rs(indoc! {r##"
-        use cairo_lang_macro::{ProcMacroResult, TokenStream, attribute_macro, quote};
-        use cairo_lang_parser::utils::SimpleParserDatabase;
-        use cairo_lang_syntax::node::with_db::SyntaxNodeWithDb;
-
-        #[attribute_macro]
-        pub fn some(_attr: TokenStream, token_stream: TokenStream) -> ProcMacroResult {
-          let db_val = SimpleParserDatabase::default();
-          let db = &db_val;
-          let code = r#"
-              fn main() -> felt252 {
-                5
-              }
-          "#;
-          let syntax_node = db.parse_virtual(code).unwrap();
-          let syntax_node_with_db = SyntaxNodeWithDb::new(&syntax_node, db);
-          let tokens = quote! {
-            #syntax_node_with_db
-          };
-          ProcMacroResult::new(tokens)
-        }
-      "##})
-        .build(&t);
-=======
+            }
+        "#})
+        .build(&project);
+
+    Scarb::quick_snapbox()
         .arg("build")
         .env("CARGO_TERM_QUIET", "true")
         .current_dir(&project)
@@ -1935,10 +1710,10 @@
 
                 let token_stream = TokenStream::new(vec![TokenTree::Ident(Token::new(
                   code.clone(),
-                    TextSpan {
+                    Some(TextSpan {
                         start: 0,
                         end: code.len(),
-                    },
+                    }),
                 ))]);
 
                 ProcMacroResult::new(token_stream)
@@ -1947,136 +1722,12 @@
         .add_dep(r#"indoc = "*""#)
         .build(&t);
 
->>>>>>> d54b90d8
-    let project = temp.child("hello");
-    ProjectBuilder::start()
-        .name("hello")
-        .version("1.0.0")
-        .dep("some", &t)
-        .lib_cairo(indoc! {r#"
-<<<<<<< HEAD
-            #[some]
-            fn main() -> u32 {
-              // completly wrong type
-              true 
-            }
-        "#})
-        .build(&project);
-
-    Scarb::quick_snapbox()
-        .arg("expand")
-        // Disable output from Cargo.
-        .env("CARGO_TERM_QUIET", "true")
-        .current_dir(&project)
-        .assert()
-        .success();
-
-    assert_eq!(
-        project.child("target/dev").files(),
-        vec!["hello.expanded.cairo"]
-    );
-
-    let expanded = project
-        .child("target/dev/hello.expanded.cairo")
-        .read_to_string();
-
-    snapbox::assert_eq(
-        indoc! {r#"
-            mod hello {
-                fn main() -> felt252 {
-                    5
-                }
-            }
-        "#},
-        expanded,
-    );
-}
-
-#[test]
-fn can_use_quote_with_cairo_specific_syntax() {
-    let temp = TempDir::new().unwrap();
-    let t = temp.child("some");
-    CairoPluginProjectBuilder::default().add_quote_deps()
-        .add_dep(r#"cairo-lang-syntax = "2.9.1""#)
-        .add_dep(r#"cairo-lang-parser = "2.9.1""#)
-        .lib_rs(indoc! {r##"
-        use cairo_lang_macro::{ProcMacroResult, TokenStream, attribute_macro, quote};
-        use cairo_lang_parser::utils::SimpleParserDatabase;
-        use cairo_lang_syntax::node::with_db::SyntaxNodeWithDb;
-
-        #[attribute_macro]
-        pub fn some(_attr: TokenStream, _token_stream: TokenStream) -> ProcMacroResult {
-          let db_val = SimpleParserDatabase::default();
-          let db = &db_val;
-          let code = r#"
-              #[derive(Drop)]
-              struct Rectangle {
-                  width: u64,
-                  height: u64,
-              }
-
-              #[derive(Drop, PartialEq)]
-              struct Square {
-                  side_length: u64,
-              }
-
-              impl RectangleIntoSquare of TryInto<Rectangle, Square> {
-                  fn try_into(self: Rectangle) -> Option<Square> {
-                      if self.height == self.width {
-                          Option::Some(Square { side_length: self.height })
-                      } else {
-                          Option::None
-                      }
-                  }
-              }
-
-              fn main() {
-                let rectangle = Rectangle { width: 8, height: 8 };
-                let result: Square = rectangle.try_into().unwrap();
-                let expected = Square { side_length: 8 };
-                assert!(
-                    result == expected,
-                    "Rectangle with equal width and height should be convertible to a square."
-                );
-
-                let rectangle = Rectangle { width: 5, height: 8 };
-                let result: Option<Square> = rectangle.try_into();
-                assert!(
-                    result.is_none(),
-                    "Rectangle with different width and height should not be convertible to a square."
-                );
-              }
-          "#;
-          let syntax_node = db.parse_virtual(code).unwrap();
-          let syntax_node_with_db = SyntaxNodeWithDb::new(&syntax_node, db);
-          let tokens = quote! {
-            #syntax_node_with_db
-
-            trait Circle {
-              fn print() -> ();
-            }
-
-            impl CircleImpl of Circle {
-              fn print() -> () {
-                println!("This is a circle!");
-              }
-            }
-          };
-          ProcMacroResult::new(tokens)
-        }
-      "##})
-        .build(&t);
-    let project = temp.child("hello");
-    ProjectBuilder::start()
-        .name("hello")
-        .version("1.0.0")
-        .dep("some", &t)
-        .lib_cairo(indoc! {r#"
-            #[some]
-            fn main() -> u32 {
-              // completly wrong type
-              true 
-=======
+    let project = temp.child("hello");
+    ProjectBuilder::start()
+        .name("hello")
+        .version("1.0.0")
+        .dep("some", &t)
+        .lib_cairo(indoc! {r#"
             trait Hello<T> {
                 fn world(self: @T) -> u8;
             }
@@ -2090,89 +1741,11 @@
             fn main() -> u8 {
                 let a = SomeType {};
                 a.world()
->>>>>>> d54b90d8
-            }
-        "#})
-        .build(&project);
-
-    Scarb::quick_snapbox()
-<<<<<<< HEAD
-        .arg("expand")
-        // Disable output from Cargo.
-        .env("CARGO_TERM_QUIET", "true")
-        .current_dir(&project)
-        .assert()
-        .success();
-
-    assert_eq!(
-        project.child("target/dev").files(),
-        vec!["hello.expanded.cairo"]
-    );
-
-    let expanded = project
-        .child("target/dev/hello.expanded.cairo")
-        .read_to_string();
-
-    snapbox::assert_eq(
-        indoc! {r#"
-              mod hello {
-                  #[derive(Drop)]
-                  struct Rectangle {
-                      width: u64,
-                      height: u64,
-                  }
-
-                  #[derive(Drop, PartialEq)]
-                  struct Square {
-                      side_length: u64,
-                  }
-
-                  impl RectangleIntoSquare of TryInto<Rectangle, Square> {
-                      fn try_into(self: Rectangle) -> Option<Square> {
-                          if self.height == self.width {
-                              Option::Some(Square { side_length: self.height })
-                          } else {
-                              Option::None
-                          }
-                      }
-                  }
-
-                  fn main() {
-                      let rectangle = Rectangle { width: 8, height: 8 };
-                      let result: Square = rectangle.try_into().unwrap();
-                      let expected = Square { side_length: 8 };
-                      assert!(
-                          result == expected,
-                          "Rectangle with equal width and height should be convertible to a square.",
-                      );
-
-                      let rectangle = Rectangle { width: 5, height: 8 };
-                      let result: Option<Square> = rectangle.try_into();
-                      assert!(
-                          result.is_none(),
-                          "Rectangle with different width and height should not be convertible to a square.",
-                      );
-                  }
-                  trait Circle {
-                      fn print() -> ();
-                  }
-                  impl CircleImpl of Circle {
-                      fn print() -> () {
-                          println!("This is a circle!");
-                      }
-                  }
-                  impl RectangleDrop of core::traits::Drop<Rectangle>;
-                  impl SquareDrop of core::traits::Drop<Square>;
-                  impl SquarePartialEq of core::traits::PartialEq<Square> {
-                      fn eq(lhs: @Square, rhs: @Square) -> bool {
-                          lhs.side_length == rhs.side_length
-                      }
-                  }
-              }
-          "#},
-        expanded,
-    );
-=======
+            }
+        "#})
+        .build(&project);
+
+    Scarb::quick_snapbox()
         .arg("build")
         .env("CARGO_TERM_QUIET", "true")
         .current_dir(&project)
@@ -2195,5 +1768,4 @@
 
             error: could not compile `hello` due to previous error
         "#});
->>>>>>> d54b90d8
 }