use assert_fs::fixture::PathChild;
use assert_fs::TempDir;
use cairo_lang_sierra::program::VersionedProgram;
use indoc::{formatdoc, indoc};
use scarb_test_support::cairo_plugin_project_builder::{
    CairoPluginProjectBuilder, CAIRO_LANG_QUOTE_PATH,
};
use scarb_test_support::command::Scarb;
use scarb_test_support::fsx::ChildPathEx;
use scarb_test_support::project_builder::ProjectBuilder;
use scarb_test_support::workspace_builder::WorkspaceBuilder;
use snapbox::assert_matches;

#[test]
fn compile_cairo_plugin() {
    let t = TempDir::new().unwrap();
    CairoPluginProjectBuilder::default().build(&t);
    let output = Scarb::quick_snapbox()
        .arg("build")
        // Disable colors in Cargo output.
        .env("CARGO_TERM_COLOR", "never")
        .current_dir(&t)
        .output()
        .unwrap();
    assert!(
        output.status.success(),
        "stdout={}\n stderr={}",
        String::from_utf8_lossy(&output.stdout),
        String::from_utf8_lossy(&output.stderr),
    );
    let stdout = String::from_utf8_lossy(&output.stdout).to_string();
    assert!(stdout.contains("Compiling some v1.0.0"));
    let lines = stdout.lines().map(ToString::to_string).collect::<Vec<_>>();
    let (last, lines) = lines.split_last().unwrap();
    assert_matches(r#"[..] Finished `dev` profile target(s) in [..]"#, last);
    let (last, _lines) = lines.split_last().unwrap();
    // Line from Cargo output
    assert_matches(
        r#"[..]Finished `release` profile [optimized] target(s) in[..]"#,
        last,
    );
}

#[test]
fn check_cairo_plugin() {
    let t = TempDir::new().unwrap();
    CairoPluginProjectBuilder::default().build(&t);
    let output = Scarb::quick_snapbox()
        .arg("check")
        // Disable colors in Cargo output.
        .env("CARGO_TERM_COLOR", "never")
        .current_dir(&t)
        .output()
        .unwrap();
    assert!(
        output.status.success(),
        "{}",
        String::from_utf8_lossy(&output.stderr)
    );
    let stdout = String::from_utf8_lossy(&output.stdout).to_string();
    assert!(stdout.contains("Checking some v1.0.0"));
    let lines = stdout.lines().map(ToString::to_string).collect::<Vec<_>>();
    let (last, lines) = lines.split_last().unwrap();
    assert_matches(
        r#"[..] Finished checking `dev` profile target(s) in [..]"#,
        last,
    );
    let (last, _lines) = lines.split_last().unwrap();
    // Line from Cargo output
    assert_matches(
        r#"[..]Finished `release` profile [optimized] target(s) in[..]"#,
        last,
    );
}

#[test]
fn can_check_cairo_project_with_plugins() {
    let temp = TempDir::new().unwrap();
    let t = temp.child("some");
    CairoPluginProjectBuilder::default().build(&t);
    let project = temp.child("hello");
    let y = project.child("other");
    CairoPluginProjectBuilder::default().name("other").build(&y);
    WorkspaceBuilder::start()
        .add_member("other")
        .package(
            ProjectBuilder::start()
                .name("hello")
                .version("1.0.0")
                .dep("some", &t),
        )
        .build(&project);
    Scarb::quick_snapbox()
        .arg("check")
        // Disable output from Cargo.
        .env("CARGO_TERM_QUIET", "true")
        .current_dir(&project)
        .assert()
        .success()
        .stdout_matches(indoc! {r#"
            [..]Compiling some v1.0.0 ([..]Scarb.toml)
            [..]Checking other v1.0.0 ([..]Scarb.toml)
            [..]Checking hello v1.0.0 ([..]Scarb.toml)
            [..]Finished checking `dev` profile target(s) in [..]
        "#});
}

#[test]
fn resolve_fetched_plugins() {
    let t = TempDir::new().unwrap();
    CairoPluginProjectBuilder::default().build(&t);
    assert!(!t.child("Cargo.lock").exists());
    let output = Scarb::quick_snapbox()
        .arg("fetch")
        // Disable colors in Cargo output.
        .env("CARGO_TERM_COLOR", "never")
        .current_dir(&t)
        .output()
        .unwrap();
    assert!(
        output.status.success(),
        "{}",
        String::from_utf8_lossy(&output.stderr)
    );
    assert!(t.child("Cargo.lock").exists())
}

#[test]
fn can_use_json_output() {
    let t = TempDir::new().unwrap();
    CairoPluginProjectBuilder::default().build(&t);
    let output = Scarb::quick_snapbox()
        .arg("--json")
        .arg("check")
        // Disable colors in Cargo output.
        .env("CARGO_TERM_COLOR", "never")
        .current_dir(&t)
        .output()
        .unwrap();
    assert!(
        output.status.success(),
        "{}",
        String::from_utf8_lossy(&output.stderr)
    );
    let stdout = String::from_utf8_lossy(&output.stdout).to_string();
    let lines = stdout.lines().map(ToString::to_string).collect::<Vec<_>>();
    let (first, lines) = lines.split_first().unwrap();
    assert_matches(
        r#"{"status":"checking","message":"some v1.0.0 ([..]Scarb.toml)"}"#,
        first,
    );
    let (last, lines) = lines.split_last().unwrap();
    assert_matches(
        r#"{"status":"finished","message":"checking `dev` profile target(s) in [..]"}"#,
        last,
    );
    // Line from Cargo.
    let (last, _lines) = lines.split_last().unwrap();
    assert_matches(r#"{"reason":"build-finished","success":true}"#, last);
}

#[test]
fn compile_cairo_plugin_with_lib_target() {
    let t = TempDir::new().unwrap();
    ProjectBuilder::start()
        .name("hello")
        .version("1.0.0")
        .manifest_extra(indoc! {r#"
            [lib]
            [cairo-plugin]
        "#})
        .build(&t);

    Scarb::quick_snapbox()
        .arg("build")
        .current_dir(&t)
        .assert()
        .failure()
        .stdout_matches(indoc! {r#"
        error: failed to parse manifest at: [..]/Scarb.toml

        Caused by:
            target `cairo-plugin` cannot be mixed with other targets
        "#});
}

#[test]
fn compile_cairo_plugin_with_other_target() {
    let t = TempDir::new().unwrap();
    ProjectBuilder::start()
        .name("hello")
        .version("1.0.0")
        .manifest_extra(indoc! {r#"
            [cairo-plugin]
            [[target.starknet-contract]]
        "#})
        .build(&t);

    Scarb::quick_snapbox()
        .arg("build")
        .current_dir(&t)
        .assert()
        .failure()
        .stdout_matches(indoc! {r#"
        error: failed to parse manifest at: [..]/Scarb.toml

        Caused by:
            target `cairo-plugin` cannot be mixed with other targets
        "#});
}

#[test]
fn can_emit_plugin_warning() {
    let temp = TempDir::new().unwrap();
    let t = temp.child("some");
    CairoPluginProjectBuilder::default()
        .lib_rs(indoc! {r#"
        use cairo_lang_macro::{ProcMacroResult, TokenStream, attribute_macro, Diagnostic};

        #[attribute_macro]
        pub fn some(_attr: TokenStream, token_stream: TokenStream) -> ProcMacroResult {
            let diag = Diagnostic::warn("Some warning from macro.");
            ProcMacroResult::new(token_stream)
                .with_diagnostics(diag.into())
        }
        "#})
        .build(&t);
    let project = temp.child("hello");
    ProjectBuilder::start()
        .name("hello")
        .version("1.0.0")
        .dep("some", &t)
        .lib_cairo(indoc! {r#"
            #[some]
            fn f() -> felt252 { 12 }
        "#})
        .build(&project);

    Scarb::quick_snapbox()
        .arg("build")
        // Disable output from Cargo.
        .env("CARGO_TERM_QUIET", "true")
        .current_dir(&project)
        .assert()
        .success()
        .stdout_matches(indoc! {r#"
            [..] Compiling some v1.0.0 ([..]Scarb.toml)
            [..] Compiling hello v1.0.0 ([..]Scarb.toml)
            warn: Plugin diagnostic: Some warning from macro.
             --> [..]lib.cairo:1:1
            #[some]
            ^*****^

            [..]Finished `dev` profile target(s) in [..]
        "#});
}

#[test]
fn can_emit_plugin_error() {
    let temp = TempDir::new().unwrap();
    let t = temp.child("some");
    CairoPluginProjectBuilder::default()
        .lib_rs(indoc! {r#"
        use cairo_lang_macro::{ProcMacroResult, TokenStream, attribute_macro, Diagnostic};

        #[attribute_macro]
        pub fn some(_attr: TokenStream, token_stream: TokenStream) -> ProcMacroResult {
            let diag = Diagnostic::error("Some error from macro.");
            ProcMacroResult::new(token_stream)
                .with_diagnostics(diag.into())
        }
        "#})
        .build(&t);
    let project = temp.child("hello");
    ProjectBuilder::start()
        .name("hello")
        .version("1.0.0")
        .dep("some", &t)
        .lib_cairo(indoc! {r#"
            #[some]
            fn f() -> felt252 { 12 }
        "#})
        .build(&project);

    Scarb::quick_snapbox()
        .arg("build")
        // Disable output from Cargo.
        .env("CARGO_TERM_QUIET", "true")
        .current_dir(&project)
        .assert()
        .failure()
        .stdout_matches(indoc! {r#"
            [..] Compiling some v1.0.0 ([..]Scarb.toml)
            [..] Compiling hello v1.0.0 ([..]Scarb.toml)
            error: Plugin diagnostic: Some error from macro.
             --> [..]lib.cairo:1:1
            #[some]
            ^*****^

            error: could not compile `hello` due to previous error
        "#});
}

#[test]
fn diags_from_generated_code_mapped_correctly() {
    let temp = TempDir::new().unwrap();
    let t = temp.child("some");
    CairoPluginProjectBuilder::default()
        .lib_rs(indoc! {r#"
        use cairo_lang_macro::{ProcMacroResult, TokenStream, attribute_macro, Diagnostic};

        #[attribute_macro]
        pub fn some(_attr: TokenStream, token_stream: TokenStream) -> ProcMacroResult {
            let diag = Diagnostic::error("Some error from macro.");
            ProcMacroResult::new(token_stream)
                 .with_diagnostics(diag.into())
        }
        "#})
        .build(&t);
    let project = temp.child("hello");
    ProjectBuilder::start()
        .name("hello")
        .version("1.0.0")
        .dep("some", &t)
        .lib_cairo(indoc! {r#"
        #[cfg(target: 'lib')]
        #[some]
        fn test_increase_balance() {
            i_don_exist();
        }
        "#})
        .build(&project);

    Scarb::quick_snapbox()
        .arg("build")
        // Disable output from Cargo.
        .env("CARGO_TERM_QUIET", "true")
        .current_dir(&project)
        .assert()
        .failure()
        .stdout_matches(indoc! {r#"
            [..] Compiling some v1.0.0 ([..]Scarb.toml)
            [..] Compiling hello v1.0.0 ([..]Scarb.toml)
            error: Plugin diagnostic: Some error from macro.
             --> [..]lib.cairo:2:1
            #[some]
            ^*****^
            
            error: Function not found.
             --> [..]lib.cairo:4:5
                i_don_exist();
                ^*********^
            
            error: could not compile `hello` due to previous error
    "#});
}

#[test]
fn can_remove_original_node() {
    let temp = TempDir::new().unwrap();
    let t = temp.child("some");
    CairoPluginProjectBuilder::default()
        .lib_rs(indoc! {r#"
        use cairo_lang_macro::{ProcMacroResult, TokenStream, attribute_macro};

        #[attribute_macro]
        pub fn some(_attr: TokenStream, _: TokenStream) -> ProcMacroResult {
            ProcMacroResult::new(TokenStream::empty())
        }
        "#})
        .build(&t);
    let project = temp.child("hello");
    ProjectBuilder::start()
        .name("hello")
        .version("1.0.0")
        .dep("some", &t)
        .lib_cairo(indoc! {r#"
            #[some]
            fn main() -> felt252 { 12 }

            fn main() -> felt252 { 34 }

            #[some]
            fn main() -> felt252 { 56 }
        "#})
        .build(&project);

    Scarb::quick_snapbox()
        .arg("cairo-run")
        // Disable output from Cargo.
        .env("CARGO_TERM_QUIET", "true")
        .current_dir(&project)
        .assert()
        .success()
        .stdout_matches(indoc! {r#"
            [..] Compiling some v1.0.0 ([..]Scarb.toml)
            [..] Compiling hello v1.0.0 ([..]Scarb.toml)
            [..]Finished `dev` profile target(s) in [..]
            [..]Running hello
            Run completed successfully, returning [34]
        "#});
}

#[test]
fn can_replace_original_node() {
    let temp = TempDir::new().unwrap();
    let t = temp.child("some");
    CairoPluginProjectBuilder::default()
        .lib_rs(indoc! {r##"
        use cairo_lang_macro::{ProcMacroResult, TokenStream, attribute_macro, TokenTree, Token, TextSpan};

        #[attribute_macro]
        pub fn some(_attr: TokenStream, token_stream: TokenStream) -> ProcMacroResult {
            let new_token_string = token_stream.to_string().replace("12", "34");
            let token_stream = TokenStream::new(vec![TokenTree::Ident(Token::new(
                new_token_string.clone(),
<<<<<<< HEAD
                Some(TextSpan { start: 0, end: new_token_string.len() }),
=======
                TextSpan { start: 0, end: new_token_string.len() },
>>>>>>> 69223b19
            ))]);
            ProcMacroResult::new(token_stream)
        }
        "##})
        .build(&t);
    let project = temp.child("hello");
    ProjectBuilder::start()
        .name("hello")
        .version("1.0.0")
        .dep("some", &t)
        .lib_cairo(indoc! {r#"
            #[some]
            fn main() -> felt252 { 12 }
        "#})
        .build(&project);

    Scarb::quick_snapbox()
        .arg("cairo-run")
        // Disable output from Cargo.
        .env("CARGO_TERM_QUIET", "true")
        .current_dir(&project)
        .assert()
        .success()
        .stdout_matches(indoc! {r#"
            [..] Compiling some v1.0.0 ([..]Scarb.toml)
            [..] Compiling hello v1.0.0 ([..]Scarb.toml)
            [..]Finished `dev` profile target(s) in [..]
            [..]Running hello
            Run completed successfully, returning [34]
        "#});
}

#[test]
fn can_return_aux_data_from_plugin() {
    let temp = TempDir::new().unwrap();
    let t = temp.child("some");
    CairoPluginProjectBuilder::default()
        .lib_rs(indoc! {r##"
        use cairo_lang_macro::{ProcMacroResult, TokenStream, attribute_macro, AuxData, PostProcessContext, post_process};
        use serde::{Serialize, Deserialize};

        #[derive(Debug, Serialize, Deserialize)]
        struct SomeMacroDataFormat {
            msg: String
        }

        #[attribute_macro]
        pub fn some(_attr: TokenStream, token_stream: TokenStream) -> ProcMacroResult {
            let value = SomeMacroDataFormat { msg: "Hello from some macro!".to_string() };
            let value = serde_json::to_string(&value).unwrap();
            let value: Vec<u8> = value.into_bytes();
            let aux_data = AuxData::new(value);
            ProcMacroResult::new(token_stream).with_aux_data(aux_data)
        }

        #[post_process]
        pub fn callback(context: PostProcessContext) {
            let aux_data = context.aux_data.into_iter()
                .map(|aux_data| {
                    let value: Vec<u8> = aux_data.into();
                    let aux_data: SomeMacroDataFormat = serde_json::from_slice(&value).unwrap();
                    aux_data
                })
                .collect::<Vec<_>>();
            println!("{:?}", aux_data);
        }

        #[post_process]
        pub fn some_no_op_callback(context: PostProcessContext) {
            drop(context.aux_data);
        }
        "##})
        .add_dep(r#"serde = { version = "*", features = ["derive"] }"#)
        .add_dep(r#"serde_json = "*""#)
        .build(&t);
    let project = temp.child("hello");
    ProjectBuilder::start()
        .name("hello")
        .version("1.0.0")
        .dep_starknet()
        .dep("some", &t)
        .lib_cairo(indoc! {r#"
            #[some]
            fn main() -> felt252 { 12 }
        "#})
        .build(&project);

    Scarb::quick_snapbox()
        .arg("build")
        // Disable output from Cargo.
        .env("CARGO_TERM_QUIET", "true")
        .current_dir(&project)
        .assert()
        .success()
        .stdout_matches(indoc! {r#"
            [..]Compiling some v1.0.0 ([..]Scarb.toml)
            [..]Compiling hello v1.0.0 ([..]Scarb.toml)
            [SomeMacroDataFormat { msg: "Hello from some macro!" }]
            [..]Finished `dev` profile target(s) in [..]
        "#});
}

#[test]
fn can_read_token_stream_metadata() {
    let temp = TempDir::new().unwrap();
    let t = temp.child("some");
    CairoPluginProjectBuilder::default()
        .lib_rs(indoc! {r##"
        use cairo_lang_macro::{ProcMacroResult, TokenStream, attribute_macro};

        #[attribute_macro]
        pub fn some(_attr: TokenStream, token_stream: TokenStream) -> ProcMacroResult {
            println!("{:#?}", token_stream.metadata());
            ProcMacroResult::new(token_stream)
        }
        "##})
        .build(&t);

    let project = temp.child("hello");
    ProjectBuilder::start()
        .name("hello")
        .version("1.0.0")
        .dep_starknet()
        .dep("some", &t)
        .lib_cairo(indoc! {r#"
            #[some]
            fn main() -> felt252 { 12 }
        "#})
        .build(&project);

    Scarb::quick_snapbox()
        .arg("build")
        // Disable output from Cargo.
        .env("CARGO_TERM_QUIET", "true")
        .current_dir(&project)
        .assert()
        .success()
        .stdout_matches(indoc! {r#"
            [..]Compiling some v1.0.0 ([..]Scarb.toml)
            [..]Compiling hello v1.0.0 ([..]Scarb.toml)
            TokenStreamMetadata {
                original_file_path: Some(
                    "[..]lib.cairo",
                ),
                file_id: Some(
                    "[..]",
                ),
                edition: Some(
                    "[..]",
                ),
            }
            [..]Finished `dev` profile target(s) in [..]
        "#});
}

#[test]
fn can_define_multiple_macros() {
    let temp = TempDir::new().unwrap();
    let t = temp.child("some");
    CairoPluginProjectBuilder::default()
        .lib_rs(indoc! {r##"
        use cairo_lang_macro::{ProcMacroResult, TokenStream, attribute_macro, AuxData, PostProcessContext, post_process, TokenTree, Token, TextSpan};

        #[attribute_macro]
        pub fn hello(_attr: TokenStream, token_stream: TokenStream) -> ProcMacroResult {
            let new_token_string = token_stream.to_string().replace("12", "34");
            let token_stream = TokenStream::new(vec![TokenTree::Ident(Token::new(
                new_token_string.clone(),
<<<<<<< HEAD
                Some(TextSpan { start: 0, end: new_token_string.len() }),
=======
                TextSpan { start: 0, end: new_token_string.len() },
>>>>>>> 69223b19
            ))]);
            let aux_data = AuxData::new(Vec::new());
            ProcMacroResult::new(token_stream).with_aux_data(aux_data)
        }

        #[attribute_macro]
        pub fn world(_attr: TokenStream, token_stream: TokenStream) -> ProcMacroResult {
            let new_token_string = token_stream.to_string().replace("56", "78");
            let token_stream = TokenStream::new(vec![TokenTree::Ident(Token::new(
                new_token_string.clone(),
<<<<<<< HEAD
                Some(TextSpan { start: 0, end: new_token_string.len() }),
=======
                TextSpan { start: 0, end: new_token_string.len() },
>>>>>>> 69223b19
            ))]);
            let aux_data = AuxData::new(Vec::new());
            ProcMacroResult::new(token_stream).with_aux_data(aux_data)
        }

        #[post_process]
        pub fn callback(context: PostProcessContext) {
            assert_eq!(context.aux_data.len(), 2);
        }
        "##})
        .build(&t);

    let w = temp.child("other");
    CairoPluginProjectBuilder::default()
        .name("other")
        .lib_rs(indoc! {r##"
        use cairo_lang_macro::{ProcMacroResult, TokenStream, attribute_macro, AuxData, PostProcessContext, post_process, TokenTree, Token, TextSpan};

        #[attribute_macro]
        pub fn beautiful(_attr: TokenStream, token_stream: TokenStream) -> ProcMacroResult {
            let new_token_string = token_stream.to_string().replace("90", "09");
            let token_stream = TokenStream::new(vec![TokenTree::Ident(Token::new(
                new_token_string.clone(),
<<<<<<< HEAD
                Some(TextSpan { start: 0, end: new_token_string.len() }),
=======
                TextSpan { start: 0, end: new_token_string.len() },
>>>>>>> 69223b19
            ))]);
            let aux_data = AuxData::new(Vec::new());
            ProcMacroResult::new(token_stream).with_aux_data(aux_data)
        }

        #[post_process]
        pub fn callback(context: PostProcessContext) {
            assert_eq!(context.aux_data.len(), 1);
        }
        "##})
        .build(&w);

    let project = temp.child("hello");
    ProjectBuilder::start()
        .name("hello")
        .version("1.0.0")
        .dep_starknet()
        .dep("some", &t)
        .dep("other", &w)
        .lib_cairo(indoc! {r#"
            #[hello]
            #[beautiful]
            #[world]
            fn main() -> felt252 { 12 + 56 + 90 }
        "#})
        .build(&project);

    Scarb::quick_snapbox()
        .arg("cairo-run")
        // Disable output from Cargo.
        .env("CARGO_TERM_QUIET", "true")
        .current_dir(&project)
        .assert()
        .success()
        .stdout_matches(indoc! {r#"
            [..]Compiling some v1.0.0 ([..]Scarb.toml)
            [..]Compiling other v1.0.0 ([..]Scarb.toml)
            [..]Compiling hello v1.0.0 ([..]Scarb.toml)
            [..]Finished `dev` profile target(s) in [..]
            [..]Running hello
            Run completed successfully, returning [121]
        "#});
}

#[test]
fn cannot_duplicate_macros() {
    let temp = TempDir::new().unwrap();
    let t = temp.child("some");
    CairoPluginProjectBuilder::default()
        .lib_rs(indoc! {r##"
        use cairo_lang_macro::{ProcMacroResult, TokenStream, attribute_macro};

        #[attribute_macro]
        pub fn hello(_attr: TokenStream, token_stream: TokenStream) -> ProcMacroResult {
            ProcMacroResult::new(token_stream)
        }

        #[attribute_macro]
        pub fn hello(_attr: TokenStream, token_stream: TokenStream) -> ProcMacroResult {
            ProcMacroResult::new(token_stream)
        }
        "##})
        .build(&t);
    let project = temp.child("hello");
    ProjectBuilder::start()
        .name("hello")
        .version("1.0.0")
        .dep_starknet()
        .dep("some", &t)
        .lib_cairo(indoc! {r#"
            #[hello]
            fn main() -> felt252 { 12 + 56 + 90 }
        "#})
        .build(&project);
    Scarb::quick_snapbox()
        .arg("build")
        // Disable output from Cargo.
        .env("CARGO_TERM_QUIET", "true")
        .current_dir(&project)
        .assert()
        // Fails with Cargo compile error.
        .failure();
}

#[test]
fn cannot_duplicate_macros_across_packages() {
    let temp = TempDir::new().unwrap();
    let t = temp.child("some");
    CairoPluginProjectBuilder::default()
        .lib_rs(indoc! {r#"
        use cairo_lang_macro::{ProcMacroResult, TokenStream, attribute_macro};

        #[attribute_macro]
        pub fn hello(_attr: TokenStream, token_stream: TokenStream) -> ProcMacroResult {
            ProcMacroResult::new(token_stream)
        }

        #[attribute_macro]
        pub fn world(_attr: TokenStream, token_stream: TokenStream) -> ProcMacroResult {
            ProcMacroResult::new(token_stream)
        }
        "#})
        .build(&t);

    let w = temp.child("other");
    CairoPluginProjectBuilder::default()
        .name("other")
        .lib_rs(indoc! {r#"
        use cairo_lang_macro::{ProcMacroResult, TokenStream, attribute_macro};

        #[attribute_macro]
        pub fn hello(_attr: TokenStream, token_stream: TokenStream) -> ProcMacroResult {
            ProcMacroResult::new(token_stream)
        }
        "#})
        .build(&w);

    let project = temp.child("hello");
    ProjectBuilder::start()
        .name("hello")
        .version("1.0.0")
        .dep_starknet()
        .dep("some", &t)
        .dep("other", &w)
        .lib_cairo(indoc! {r#"
            #[hello]
            #[world]
            fn main() -> felt252 { 12 + 56 + 90 }
        "#})
        .build(&project);

    Scarb::quick_snapbox()
        .arg("build")
        // Disable output from Cargo.
        .env("CARGO_TERM_QUIET", "true")
        .current_dir(&project)
        .assert()
        .failure()
        .stdout_matches(indoc! {r#"
            [..]Compiling some v1.0.0 ([..]Scarb.toml)
            [..]Compiling other v1.0.0 ([..]Scarb.toml)
            [..]Compiling hello v1.0.0 ([..]Scarb.toml)
            error: duplicate expansions defined for procedural macros: hello (some v1.0.0 ([..]Scarb.toml) and other v1.0.0 ([..]Scarb.toml))
        "#});
}

#[test]
fn cannot_use_undefined_macro() {
    let temp = TempDir::new().unwrap();
    let t = temp.child("some");
    CairoPluginProjectBuilder::default().build(&t);
    let project = temp.child("hello");
    ProjectBuilder::start()
        .name("hello")
        .version("1.0.0")
        .dep_starknet()
        .dep("some", &t)
        .lib_cairo(indoc! {r#"
            #[world]
            fn main() -> felt252 { 12 + 56 + 90 }
        "#})
        .build(&project);
    Scarb::quick_snapbox()
        .arg("build")
        // Disable output from Cargo.
        .env("CARGO_TERM_QUIET", "true")
        .current_dir(&project)
        .assert()
        .failure()
        .stdout_matches(indoc! {r#"
        [..]Compiling some v1.0.0 ([..]Scarb.toml)
        [..]Compiling hello v1.0.0 ([..]Scarb.toml)
        error: Plugin diagnostic: Unsupported attribute.
         --> [..]lib.cairo:1:1
        #[world]
        ^******^

        error: could not compile `hello` due to previous error
        "#});
}

#[test]
fn can_resolve_full_path_markers() {
    let temp = TempDir::new().unwrap();
    let t = temp.child("some");
    CairoPluginProjectBuilder::default()
        .lib_rs(indoc! {r##"
        use cairo_lang_macro::{ProcMacroResult, TokenStream, attribute_macro, post_process, PostProcessContext, TokenTree, Token, TextSpan};

        #[attribute_macro]
        pub fn some(_attr: TokenStream, token_stream: TokenStream) -> ProcMacroResult {
            let full_path_markers = vec!["some-key".to_string()];

            let code = format!(
                r#"#[macro::full_path_marker("some-key")] {}"#,
                token_stream.to_string().replace("12", "34")
            );

            ProcMacroResult::new(TokenStream::new(vec![TokenTree::Ident(Token::new(
              code.clone(),
<<<<<<< HEAD
                Some(TextSpan {
                  start: 0,
                  end: code.len(),
                }),
=======
                TextSpan {
                  start: 0,
                  end: code.len(),
                },
>>>>>>> 69223b19
              ))])
            ).with_full_path_markers(full_path_markers)
        }

        #[post_process]
        pub fn callback(context: PostProcessContext) {
            println!("{:?}", context.full_path_markers);
        }
        "##})
        .build(&t);

    let project = temp.child("hello");
    ProjectBuilder::start()
        .name("hello")
        .version("1.0.0")
        .dep_starknet()
        .dep("some", &t)
        .lib_cairo(indoc! {r#"
            #[some]
            fn main() -> felt252 { 12 }
        "#})
        .build(&project);

    Scarb::quick_snapbox()
        .arg("build")
        // Disable output from Cargo.
        .env("CARGO_TERM_QUIET", "true")
        .current_dir(&project)
        .assert()
        .success()
        .stdout_matches(indoc! {r#"
            [..]Compiling some v1.0.0 ([..]Scarb.toml)
            [..]Compiling hello v1.0.0 ([..]Scarb.toml)
            [FullPathMarker { key: "some-key", full_path: "hello::main" }]
            [..]Finished `dev` profile target(s) in [..]
        "#});
}

#[test]
fn can_implement_inline_macro() {
    let temp = TempDir::new().unwrap();
    let t = temp.child("some");
    CairoPluginProjectBuilder::default()
        .lib_rs(indoc! {r##"
        use cairo_lang_macro::{ProcMacroResult, TokenStream, inline_macro, TokenTree, Token, TextSpan};

        #[inline_macro]
<<<<<<< HEAD
        pub fn some(_token_stream: TokenStream) -> ProcMacroResult {
            ProcMacroResult::new(TokenStream::new(vec![TokenTree::Ident(Token::new(
              "34".to_string(),
              Some(TextSpan {
                  start: 0,
                  end: 2,
              }),
=======
        pub fn some(token_stream: TokenStream) -> ProcMacroResult {
            assert_eq!(token_stream.to_string(), "()");
            ProcMacroResult::new(TokenStream::new(vec![TokenTree::Ident(Token::new(
              "34".to_string(),
              TextSpan {
                  start: 0,
                  end: 2,
              },
>>>>>>> 69223b19
            ))]))
        }
        "##})
        .build(&t);
    let project = temp.child("hello");
    ProjectBuilder::start()
        .name("hello")
        .version("1.0.0")
        .dep("some", &t)
        .lib_cairo(indoc! {r#"
            fn main() -> felt252 {
                let x = some!();
                x
            }
        "#})
        .build(&project);

    Scarb::quick_snapbox()
        .arg("cairo-run")
        // Disable output from Cargo.
        .env("CARGO_TERM_QUIET", "true")
        .current_dir(&project)
        .assert()
        .success()
        .stdout_matches(indoc! {r#"
            [..] Compiling some v1.0.0 ([..]Scarb.toml)
            [..] Compiling hello v1.0.0 ([..]Scarb.toml)
            [..]Finished `dev` profile target(s) in [..]
            [..]Running hello
            Run completed successfully, returning [34]
        "#});
}

#[test]
fn empty_inline_macro_result() {
    let temp = TempDir::new().unwrap();
    let t = temp.child("some");
    CairoPluginProjectBuilder::default()
        .lib_rs(indoc! {r##"
        use cairo_lang_macro::{ProcMacroResult, TokenStream, inline_macro};

        #[inline_macro]
        pub fn some(_token_stream: TokenStream) -> ProcMacroResult {
            ProcMacroResult::new(TokenStream::empty())
        }
        "##})
        .build(&t);
    let project = temp.child("hello");
    ProjectBuilder::start()
        .name("hello")
        .version("1.0.0")
        .dep("some", &t)
        .lib_cairo(indoc! {r#"
            fn main() -> felt252 {
                let _x = some!();
                12
            }
        "#})
        .build(&project);

    Scarb::quick_snapbox()
        .arg("build")
        // Disable output from Cargo.
        .env("CARGO_TERM_QUIET", "true")
        .current_dir(&project)
        .assert()
        .failure()
        .stdout_matches(indoc! {r#"
            [..] Compiling some v1.0.0 ([..]Scarb.toml)
            [..] Compiling hello v1.0.0 ([..]Scarb.toml)
            error: Inline macro `some` failed.
             --> [..]lib.cairo:2:14
                let _x = some!();
                         ^*****^
            
            error: could not compile `hello` due to previous error
        "#});
}

#[test]
fn can_implement_derive_macro() {
    let temp = TempDir::new().unwrap();
    let t = temp.child("some");
    CairoPluginProjectBuilder::default()
        .lib_rs(indoc! {r##"
            use cairo_lang_macro::{derive_macro, ProcMacroResult, TokenStream, TokenTree, Token, TextSpan};

            #[derive_macro]
            pub fn custom_derive(token_stream: TokenStream) -> ProcMacroResult {
                let name = token_stream
                    .clone()
                    .to_string()
                    .lines()
                    .find(|l| l.starts_with("struct"))
                    .unwrap()
                    .to_string()
                    .replace("struct", "")
                    .replace("}", "")
                    .replace("{", "")
                    .trim()
                    .to_string();

                let code = indoc::formatdoc!{r#"
                    impl SomeImpl of Hello<{name}> {{
                        fn world(self: @{name}) -> u32 {{
                            32
                        }}
                    }}
                "#};  

                let token_stream = TokenStream::new(vec![TokenTree::Ident(Token::new(
                  code.clone(),
<<<<<<< HEAD
                    Some(TextSpan {
                        start: 0,
                        end: code.len(),
                    }),
=======
                    TextSpan {
                        start: 0,
                        end: code.len(),
                    },
>>>>>>> 69223b19
                ))]);

                ProcMacroResult::new(token_stream)
            }
        "##})
        .add_dep(r#"indoc = "*""#)
        .build(&t);

    let project = temp.child("hello");
    ProjectBuilder::start()
        .name("hello")
        .version("1.0.0")
        .dep("some", &t)
        .lib_cairo(indoc! {r#"
            trait Hello<T> {
                fn world(self: @T) -> u32;
            }

            #[derive(CustomDerive, Drop)]
            struct SomeType {}

            fn main() -> u32 {
                let a = SomeType {};
                a.world()
            }
        "#})
        .build(&project);

    Scarb::quick_snapbox()
        .arg("cairo-run")
        // Disable output from Cargo.
        .env("CARGO_TERM_QUIET", "true")
        .current_dir(&project)
        .assert()
        .success()
        .stdout_matches(indoc! {r#"
            [..] Compiling some v1.0.0 ([..]Scarb.toml)
            [..] Compiling hello v1.0.0 ([..]Scarb.toml)
            [..]Finished `dev` profile target(s) in [..]
            [..]Running hello
            Run completed successfully, returning [32]
        "#});
}

#[test]
fn can_use_both_derive_and_attr() {
    let temp = TempDir::new().unwrap();
    let t = temp.child("some");
    CairoPluginProjectBuilder::default()
        .lib_rs(indoc! {r##"
            use cairo_lang_macro::{derive_macro, attribute_macro, ProcMacroResult, TokenStream, TokenTree, TextSpan, Token};

            #[attribute_macro]
            pub fn first_attribute(_attr: TokenStream, token_stream: TokenStream) -> ProcMacroResult {
                let new_token_string = token_stream.to_string().replace("SomeType", "OtherType");
                ProcMacroResult::new(TokenStream::new(vec![TokenTree::Ident(Token::new(
                  new_token_string.clone(),
<<<<<<< HEAD
                    Some(TextSpan {
                        start: 0,
                        end: new_token_string.len(),
                    }),
=======
                    TextSpan {
                        start: 0,
                        end: new_token_string.len(),
                    },
>>>>>>> 69223b19
                ))]))
            }

            #[attribute_macro]
            pub fn second_attribute(_attr: TokenStream, token_stream: TokenStream) -> ProcMacroResult {
                let code = token_stream.to_string().replace("OtherType", "RenamedStruct");
                let token_stream = TokenStream::new(vec![TokenTree::Ident(Token::new(
                  code.clone(),
<<<<<<< HEAD
                    Some(TextSpan {
                        start: 0,
                        end: code.len(),
                    }),
=======
                    TextSpan {
                        start: 0,
                        end: code.len(),
                    },
>>>>>>> 69223b19
                ))]);

                let result_string = format!("#[derive(Drop)]\n{token_stream}");
                ProcMacroResult::new(TokenStream::new(vec![TokenTree::Ident(Token::new(
                  result_string.clone(),
<<<<<<< HEAD
                    Some(TextSpan {
                        start: 0,
                        end: result_string.len(),
                    }),
=======
                    TextSpan {
                        start: 0,
                        end: result_string.len(),
                    },
>>>>>>> 69223b19
                ))]))
            }

            #[derive_macro]
            pub fn custom_derive(_token_stream: TokenStream) -> ProcMacroResult {
                let code = indoc::formatdoc!{r#"
                    impl SomeImpl of Hello<RenamedStruct> {{
                        fn world(self: @RenamedStruct) -> u32 {{
                            32
                        }}
                    }}
                    "#};

                ProcMacroResult::new(TokenStream::new(vec![TokenTree::Ident(Token::new(
                  code.clone(),
<<<<<<< HEAD
                    Some(TextSpan {
                        start: 0,
                        end: code.len(),
                    }),
=======
                    TextSpan {
                        start: 0,
                        end: code.len(),
                    },
>>>>>>> 69223b19
                ))]))
            }
        "##})
        .add_dep(r#"indoc = "*""#)
        .build(&t);

    let project = temp.child("hello");
    ProjectBuilder::start()
        .name("hello")
        .version("1.0.0")
        .dep("some", &t)
        .lib_cairo(indoc! {r#"
            trait Hello<T> {
                fn world(self: @T) -> u32;
            }

            #[first_attribute]
            #[derive(CustomDerive)]
            #[second_attribute]
            struct SomeType {}

            fn main() -> u32 {
                let a = RenamedStruct {};
                a.world()
            }
        "#})
        .build(&project);

    Scarb::quick_snapbox()
        .arg("cairo-run")
        // Disable output from Cargo.
        .env("CARGO_TERM_QUIET", "true")
        .current_dir(&project)
        .assert()
        .success()
        .stdout_matches(indoc! {r#"
            [..] Compiling some v1.0.0 ([..]Scarb.toml)
            [..] Compiling hello v1.0.0 ([..]Scarb.toml)
            [..]Finished `dev` profile target(s) in [..]
            [..]Running hello
            Run completed successfully, returning [32]
        "#});
}

#[test]
fn can_read_attribute_args() {
    let temp = TempDir::new().unwrap();
    let t = temp.child("some");
    CairoPluginProjectBuilder::default()
        .lib_rs(indoc! {r##"
        use cairo_lang_macro::{ProcMacroResult, TokenStream, attribute_macro};

        #[attribute_macro]
        pub fn some(attr: TokenStream, token_stream: TokenStream) -> ProcMacroResult {
            println!("{}", attr);
            ProcMacroResult::new(token_stream)
        }
        "##})
        .build(&t);

    let project = temp.child("hello");
    ProjectBuilder::start()
        .name("hello")
        .version("1.0.0")
        .dep_starknet()
        .dep("some", &t)
        .lib_cairo(indoc! {r#"
            #[some(
                first: "aaa",
                second: "bbb",
            )]
            fn main() -> felt252 { 12 }
        "#})
        .build(&project);

    Scarb::quick_snapbox()
        .arg("build")
        // Disable output from Cargo.
        .env("CARGO_TERM_QUIET", "true")
        .current_dir(&project)
        .assert()
        .success()
        .stdout_matches(indoc! {r#"
            [..]Compiling some v1.0.0 ([..]Scarb.toml)
            [..]Compiling hello v1.0.0 ([..]Scarb.toml)
            (
                first: "aaa",
                second: "bbb",
            )
            [..]Finished `dev` profile target(s) in [..]
        "#});
}

#[test]
fn can_create_executable_attribute() {
    let temp = TempDir::new().unwrap();
    let t = temp.child("some");
    CairoPluginProjectBuilder::default()
        .lib_rs(indoc! {r##"
        use cairo_lang_macro::executable_attribute;
        
        executable_attribute!("some");
        "##})
        .build(&t);

    let project = temp.child("hello");
    ProjectBuilder::start()
        .name("hello")
        .version("1.0.0")
        .dep_starknet()
        .dep("some", &t)
        .lib_cairo(indoc! {r#"
            #[some]
            fn main() -> felt252 { 12 }
        "#})
        .build(&project);

    Scarb::quick_snapbox()
        .arg("build")
        // Disable output from Cargo.
        .env("CARGO_TERM_QUIET", "true")
        .current_dir(&project)
        .assert()
        .success()
        .stdout_matches(indoc! {r#"
            [..]Compiling some v1.0.0 ([..]Scarb.toml)
            [..]Compiling hello v1.0.0 ([..]Scarb.toml)
            [..]Finished `dev` profile target(s) in [..]
        "#});
    let sierra = project
        .child("target")
        .child("dev")
        .child("hello.sierra.json")
        .read_to_string();
    let sierra = serde_json::from_str::<VersionedProgram>(&sierra).unwrap();
    let sierra = sierra.into_v1().unwrap();
    let executables = sierra.debug_info.unwrap().executables;
    assert_eq!(executables.len(), 1);
    let executables = executables.get("some").unwrap();
    assert_eq!(executables.len(), 1);
    let fid = executables.first().unwrap().clone();
    assert_eq!(fid.clone().debug_name.unwrap(), "hello::main");
    assert!(sierra
        .program
        .funcs
        .iter()
        .any(|f| f.id.clone() == fid.clone()));
}

#[test]
fn executable_name_cannot_clash_attr() {
    let temp = TempDir::new().unwrap();
    let t = temp.child("some");
    CairoPluginProjectBuilder::default()
        .lib_rs(indoc! {r##"
        use cairo_lang_macro::{executable_attribute, attribute_macro, TokenStream, ProcMacroResult};

        executable_attribute!("some");

        #[attribute_macro]
        fn some(_args: TokenStream, input: TokenStream) -> ProcMacroResult {
            ProcMacroResult::new(input)
        }
        "##})
        .build(&t);

    let project = temp.child("hello");
    ProjectBuilder::start()
        .name("hello")
        .version("1.0.0")
        .dep_starknet()
        .dep("some", &t)
        .lib_cairo(indoc! {r#"
            #[some]
            fn main() -> felt252 { 12 }
        "#})
        .build(&project);

    Scarb::quick_snapbox()
        .arg("build")
        // Disable output from Cargo.
        .env("CARGO_TERM_QUIET", "true")
        .current_dir(&project)
        .assert()
        .failure()
        .stdout_matches(indoc! {r#"
            [..]Compiling some v1.0.0 ([..]Scarb.toml)
            [..]Compiling hello v1.0.0 ([..]Scarb.toml)
            error: duplicate expansions defined for procedural macro some v1.0.0 ([..]Scarb.toml): some
        "#});
}

#[test]
fn can_be_expanded() {
    let temp = TempDir::new().unwrap();
    let t = temp.child("some");
    CairoPluginProjectBuilder::default()
        .lib_rs(indoc! {r##"
        use cairo_lang_macro::{ProcMacroResult, TokenStream, attribute_macro, derive_macro, TokenTree, Token, TextSpan};

        #[attribute_macro]
        pub fn some(_attr: TokenStream, token_stream: TokenStream) -> ProcMacroResult {
            let new_token_string = token_stream.to_string().replace("12", "34");
            let token_stream = TokenStream::new(vec![TokenTree::Ident(Token::new(
                new_token_string.clone(),
<<<<<<< HEAD
                Some(TextSpan { start: 0, end: new_token_string.len() }),
=======
                TextSpan { start: 0, end: new_token_string.len() },
>>>>>>> 69223b19
            ))]);
            ProcMacroResult::new(token_stream)
        }

        #[derive_macro]
        pub fn custom_derive(token_stream: TokenStream) -> ProcMacroResult {
            let name = token_stream
                .clone()
                .to_string()
                .lines()
                .find(|l| l.starts_with("struct"))
                .unwrap()
                .to_string()
                .replace("struct", "")
                .replace("}", "")
                .replace("{", "")
                .trim()
                .to_string();

            let code = indoc::formatdoc!{r#"
                impl SomeImpl of Hello<{name}> {{
                    fn world(self: @{name}) -> u32 {{
                        32
                    }}
                }}
            "#};

            let token_stream = TokenStream::new(vec![TokenTree::Ident(Token::new(
                code.clone(),
<<<<<<< HEAD
                Some(TextSpan { start: 0, end: code.len() }),
=======
                TextSpan { start: 0, end: code.len() },
>>>>>>> 69223b19
            ))]);

            ProcMacroResult::new(token_stream)
        }
        "##})
        .add_dep(r#"indoc = "*""#)
        .build(&t);
    let project = temp.child("hello");
    ProjectBuilder::start()
        .name("hello")
        .version("1.0.0")
        .dep("some", &t)
        .lib_cairo(indoc! {r#"
            trait Hello<T> {
                fn world(self: @T) -> u32;
            }

            #[derive(CustomDerive, Drop)]
            struct SomeType {}

            #[some]
            fn main() -> u32 {
                let x = 12;
                let a = SomeType {};
                a.world() + x
            }
        "#})
        .build(&project);

    Scarb::quick_snapbox()
        .arg("expand")
        // Disable output from Cargo.
        .env("CARGO_TERM_QUIET", "true")
        .current_dir(&project)
        .assert()
        .success();

    assert_eq!(
        project.child("target/dev").files(),
        vec!["hello.expanded.cairo"]
    );
    let expanded = project
        .child("target/dev/hello.expanded.cairo")
        .read_to_string();
    snapbox::assert_eq(
        indoc! {r#"
        mod hello {
            trait Hello<T> {
                fn world(self: @T) -> u32;
            }

            #[derive(CustomDerive, Drop)]
            struct SomeType {}
            impl SomeTypeDrop of core::traits::Drop<SomeType>;
            impl SomeImpl of Hello<SomeType> {
                fn world(self: @SomeType) -> u32 {
                    32
                }
            }
            fn main() -> u32 {
                let x = 34;
                let a = SomeType {};
                a.world() + x
            }
        }
        "#},
        expanded,
    );
}

#[test]
fn can_expand_trait_inner_func_attrr() {
    let temp = TempDir::new().unwrap();
    let t = temp.child("some");
    CairoPluginProjectBuilder::default()
        .lib_rs(indoc! {r##"
            use cairo_lang_macro::{attribute_macro, ProcMacroResult, TokenStream, TokenTree, Token, TextSpan};

            #[attribute_macro]
            pub fn some(_attr: TokenStream, token_stream: TokenStream) -> ProcMacroResult {
                let new_token_string = token_stream.to_string()
                    .replace("hello", "world")
                    .replace("12", "34");
                ProcMacroResult::new(TokenStream::new(vec![TokenTree::Ident(Token::new(
                  new_token_string.clone(),
<<<<<<< HEAD
                  Some(TextSpan { start: 0, end: new_token_string.len() }),
=======
                  TextSpan { start: 0, end: new_token_string.len() },
>>>>>>> 69223b19
                ))]))
            }
        "##})
        .build(&t);

    let project = temp.child("hello");
    ProjectBuilder::start()
        .name("hello")
        .version("1.0.0")
        .dep("some", &t)
        .lib_cairo(indoc! {r#"
            trait Hello<T> {
                #[some]
                fn hello(self: @T) -> u32 {
                    12
                }
            }

            #[derive(Drop)]
            struct SomeStruct {}

            impl SomeImpl of Hello<SomeStruct> {}

            fn main() -> u32 {
                let a = SomeStruct {};
                a.world()
            }
        "#})
        .build(&project);

    Scarb::quick_snapbox()
        .arg("cairo-run")
        // Disable output from Cargo.
        .env("CARGO_TERM_QUIET", "true")
        .current_dir(&project)
        .assert()
        .success()
        .stdout_matches(indoc! {r#"
            [..] Compiling some v1.0.0 ([..]Scarb.toml)
            [..] Compiling hello v1.0.0 ([..]Scarb.toml)
            [..]Finished `dev` profile target(s) in [..]
            [..]Running hello
            Run completed successfully, returning [34]
        "#});
}

#[test]
fn can_expand_impl_inner_func_attrr() {
    let temp = TempDir::new().unwrap();
    let t = temp.child("some");
    CairoPluginProjectBuilder::default()
        .lib_rs(indoc! {r##"
            use cairo_lang_macro::{attribute_macro, ProcMacroResult, TokenStream, Token, TokenTree, TextSpan};

            #[attribute_macro]
            pub fn some(_attr: TokenStream, token_stream: TokenStream) -> ProcMacroResult {
                let new_token_string = token_stream.to_string().replace("1", "2");
                ProcMacroResult::new(TokenStream::new(vec![TokenTree::Ident(Token::new(
                    new_token_string.clone(),
<<<<<<< HEAD
                    Some(TextSpan { start: 0, end: new_token_string.len() }),
=======
                    TextSpan { start: 0, end: new_token_string.len() },
>>>>>>> 69223b19
                ))]))
            }
        "##})
        .build(&t);

    let project = temp.child("hello");
    ProjectBuilder::start()
        .name("hello")
        .version("1.0.0")
        .dep_starknet()
        .dep_cairo_test()
        .dep("some", &t)
        .manifest_extra(indoc! {r#"
            [[target.starknet-contract]]
        "#})
        .lib_cairo(indoc! {r#"
            #[starknet::interface]
            trait IHello<T> {
                fn get(self: @T) -> u128;
                fn increase(ref self: T);
            }

            #[starknet::contract]
            mod Hello {
                use starknet::storage::{StoragePointerReadAccess, StoragePointerWriteAccess};
                use starknet::get_contract_address;
                use super::IHello;

                #[storage]
                struct Storage {
                    counter: u128
                }

                #[constructor]
                fn constructor(ref self: ContractState, value_: u128) {
                    self.counter.write(value_);
                }

                #[abi(embed_v0)]
                impl IncImpl of IHello<ContractState> {
                    fn get(self: @ContractState) -> u128 {
                        self.counter.read()
                    }

                    #[some]
                    fn increase(ref self: ContractState)  {
                        self.counter.write( self.counter.read() + 1 );
                    }
                }
            }

            #[cfg(test)]
            mod tests {
                use array::ArrayTrait;
                use core::result::ResultTrait;
                use core::traits::Into;
                use option::OptionTrait;
                use starknet::syscalls::deploy_syscall;
                use traits::TryInto;

                use super::{IHello, Hello, IHelloDispatcher, IHelloDispatcherTrait};

                #[test]
                fn test_flow() {
                    let calldata = array![100];
                    let (address0, _) = deploy_syscall(
                        Hello::TEST_CLASS_HASH.try_into().unwrap(), 0, calldata.span(), false
                    ).unwrap();

                    let mut contract0 = IHelloDispatcher { contract_address: address0 };

                    assert_eq!(@contract0.get(), @100, "contract0.get() == 100");
                    @contract0.increase();
                    assert_eq!(@contract0.get(), @102, "contract0.get() == 102");
                }
            }

        "#})
        .build(&project);

    Scarb::quick_snapbox()
        .arg("cairo-test")
        // Disable output from Cargo.
        .env("CARGO_TERM_QUIET", "true")
        .current_dir(&project)
        .assert()
        .success()
        .stdout_matches(indoc! {r#"
            [..] Compiling some v1.0.0 ([..]Scarb.toml)
            [..] Compiling test(hello_unittest) hello v1.0.0 ([..]Scarb.toml)
            [..]Finished `dev` profile target(s) in [..]
            testing hello ...
            running 1 test
            test hello::tests::test_flow ... ok (gas usage est.: [..])
            test result: ok. 1 passed; 0 failed; 0 ignored; 0 filtered out;

        "#});
}

#[test]
fn can_use_quote() {
    let temp = TempDir::new().unwrap();
    let t = temp.child("some");
    let cairo_quote_path = CAIRO_LANG_QUOTE_PATH.to_string();
    CairoPluginProjectBuilder::default()
        .add_dep(formatdoc! {r#"cairo-lang-quote = {{ path={cairo_quote_path} }}"#})
        .add_dep(r#"cairo-lang-primitive-token = "1.0.0""#)
        .lib_rs(indoc! {r##"
        use cairo_lang_macro::{ProcMacroResult, TokenStream, inline_macro};
        use cairo_lang_quote::quote;

        #[inline_macro]
        pub fn some(_token_stream: TokenStream) -> ProcMacroResult {
                let tokens = quote! {
                    5
                };
                ProcMacroResult::new(tokens)
        }
        "##})
        .build(&t);
    let project = temp.child("hello");
    ProjectBuilder::start()
        .name("hello")
        .version("1.0.0")
        .dep("some", &t)
        .lib_cairo(indoc! {r#"
            fn main() -> felt252 { some!() }
        "#})
        .build(&project);

    Scarb::quick_snapbox()
        .arg("cairo-run")
        // Disable output from Cargo.
        .env("CARGO_TERM_QUIET", "true")
        .current_dir(&project)
        .assert()
        .success();
}

#[test]
fn can_use_quote_with_token_tree() {
    let temp = TempDir::new().unwrap();
    let t = temp.child("some");
    let cairo_quote_path = CAIRO_LANG_QUOTE_PATH.to_string();
    CairoPluginProjectBuilder::default()
        .add_dep(formatdoc! {r#"cairo-lang-quote = {{ path={cairo_quote_path} }}"#})
        .add_dep(r#"cairo-lang-primitive-token = "1.0.0""#)
        .lib_rs(indoc! {r##"
        use cairo_lang_macro::{ProcMacroResult, TokenStream, inline_macro, TokenTree, Token};
        use cairo_lang_quote::quote;

        #[inline_macro]
        pub fn some(_token_stream: TokenStream) -> ProcMacroResult {
          let token = TokenTree::Ident(Token::new("5".to_string(), None));
          let tokens = quote! {
            #token
          };
          ProcMacroResult::new(tokens)
        }
        "##})
        .build(&t);
    let project = temp.child("hello");
    ProjectBuilder::start()
        .name("hello")
        .version("1.0.0")
        .dep("some", &t)
        .lib_cairo(indoc! {r#"
            fn main() -> felt252 { 
              some!()
            }
        "#})
        .build(&project);

    Scarb::quick_snapbox()
        .arg("cairo-run")
        // Disable output from Cargo.
        .env("CARGO_TERM_QUIET", "true")
        .current_dir(&project)
        .assert()
        .success();
}

#[test]
fn can_use_quote_with_token_stream() {
    let temp = TempDir::new().unwrap();
    let t = temp.child("some");
    let cairo_quote_path = CAIRO_LANG_QUOTE_PATH.to_string();
    CairoPluginProjectBuilder::default()
        .add_dep(formatdoc! {r#"cairo-lang-quote = {{ path={cairo_quote_path} }}"#})
        .add_dep(r#"cairo-lang-primitive-token = "1.0.0""#)
        .lib_rs(indoc! {r##"
        use cairo_lang_macro::{ProcMacroResult, TokenStream, inline_macro, TokenTree, Token};
        use cairo_lang_quote::quote;

        #[inline_macro]
        pub fn some(_token_stream: TokenStream) -> ProcMacroResult {
          let token = TokenStream::new(vec![TokenTree::Ident(Token::new("5".to_string(), None))]);
          let tokens = quote! {
            #token
          };
          ProcMacroResult::new(tokens)
        }
      "##})
        .build(&t);
    let project = temp.child("hello");
    ProjectBuilder::start()
        .name("hello")
        .version("1.0.0")
        .dep("some", &t)
        .lib_cairo(indoc! {r#"
            fn main() -> felt252 { 
              some!()
            }
        "#})
        .build(&project);

    Scarb::quick_snapbox()
        .arg("cairo-run")
        // Disable output from Cargo.
        .env("CARGO_TERM_QUIET", "true")
        .current_dir(&project)
        .assert()
        .success();
}

#[test]
fn can_use_quote_with_syntax_node() {
    let temp = TempDir::new().unwrap();
    let t = temp.child("some");
    let cairo_quote_path = CAIRO_LANG_QUOTE_PATH.to_string();
    CairoPluginProjectBuilder::default()
        .add_dep(formatdoc! {r#"cairo-lang-quote = {{ path={cairo_quote_path} }}"#})
        .add_dep(r#"cairo-lang-primitive-token = "1.0.0""#)
        .add_dep(r#"cairo-lang-syntax = "2.9.1""#)
        .add_dep(r#"cairo-lang-parser = "2.9.1""#)
        .lib_rs(indoc! {r##"
        use cairo_lang_macro::{ProcMacroResult, TokenStream, attribute_macro};
        use cairo_lang_quote::quote;
        use cairo_lang_parser::utils::SimpleParserDatabase;
        use cairo_lang_syntax::node::with_db::SyntaxNodeWithDb;

        #[attribute_macro]
        pub fn some(_attr: TokenStream, token_stream: TokenStream) -> ProcMacroResult {
          let db_val = SimpleParserDatabase::default();
          let db = &db_val;
          let code = r#"
              fn main() -> felt252 {
                5
              }
          "#;
          let syntax_node = db.parse_virtual(code).unwrap();
          let syntax_node_with_db = SyntaxNodeWithDb::new(&syntax_node, db);
          let tokens = quote! {
            #syntax_node_with_db
          };
          ProcMacroResult::new(tokens)
        }
      "##})
        .build(&t);
    let project = temp.child("hello");
    ProjectBuilder::start()
        .name("hello")
        .version("1.0.0")
        .dep("some", &t)
        .lib_cairo(indoc! {r#"
            #[some]
            fn main() -> u32 {
              // completly wrong type
              true 
            }
        "#})
        .build(&project);

    Scarb::quick_snapbox()
        .arg("cairo-run")
        // Disable output from Cargo.
        .env("CARGO_TERM_QUIET", "true")
        .current_dir(&project)
        .assert()
        .success();
}

#[test]
fn can_use_quote_with_cairo_specific_syntax() {
    let temp = TempDir::new().unwrap();
    let t = temp.child("some");
    let cairo_quote_path = CAIRO_LANG_QUOTE_PATH.to_string();
    CairoPluginProjectBuilder::default()
        .add_dep(formatdoc! {r#"cairo-lang-quote = {{ path={cairo_quote_path} }}"#})
        .add_dep(r#"cairo-lang-primitive-token = "1.0.0""#)
        .add_dep(r#"cairo-lang-syntax = "2.9.1""#)
        .add_dep(r#"cairo-lang-parser = "2.9.1""#)
        .lib_rs(indoc! {r##"
        use cairo_lang_macro::{ProcMacroResult, TokenStream, attribute_macro};
        use cairo_lang_quote::quote;
        use cairo_lang_parser::utils::SimpleParserDatabase;
        use cairo_lang_syntax::node::with_db::SyntaxNodeWithDb;

        #[attribute_macro]
        pub fn some(_attr: TokenStream, token_stream: TokenStream) -> ProcMacroResult {
          let db_val = SimpleParserDatabase::default();
          let db = &db_val;
          let code = r#"
              #[derive(Drop)]
              struct Rectangle {
                  width: u64,
                  height: u64,
              }

              #[derive(Drop, PartialEq)]
              struct Square {
                  side_length: u64,
              }

              impl RectangleIntoSquare of TryInto<Rectangle, Square> {
                  fn try_into(self: Rectangle) -> Option<Square> {
                      if self.height == self.width {
                          Option::Some(Square { side_length: self.height })
                      } else {
                          Option::None
                      }
                  }
              }

              fn main() {
                let rectangle = Rectangle { width: 8, height: 8 };
                let result: Square = rectangle.try_into().unwrap();
                let expected = Square { side_length: 8 };
                assert!(
                    result == expected,
                    "Rectangle with equal width and height should be convertible to a square."
                );

                let rectangle = Rectangle { width: 5, height: 8 };
                let result: Option<Square> = rectangle.try_into();
                assert!(
                    result.is_none(),
                    "Rectangle with different width and height should not be convertible to a square."
                );
              }
          "#;
          let syntax_node = db.parse_virtual(code).unwrap();
          let syntax_node_with_db = SyntaxNodeWithDb::new(&syntax_node, db);
          let tokens = quote! {
            #syntax_node_with_db

            trait Circle {
              fn print() -> ();
            }

            impl CircleImpl of Circle {
              fn print() -> () {
                println!("This is a circle!");
              }
            }
          };
          ProcMacroResult::new(tokens)
        }
      "##})
        .build(&t);
    let project = temp.child("hello");
    ProjectBuilder::start()
        .name("hello")
        .version("1.0.0")
        .dep("some", &t)
        .lib_cairo(indoc! {r#"
            #[some]
            fn main() -> u32 {
              // completly wrong type
              true 
            }
        "#})
        .build(&project);

    Scarb::quick_snapbox()
        .arg("cairo-run")
        // Disable output from Cargo.
        .env("CARGO_TERM_QUIET", "true")
        .current_dir(&project)
        .assert()
        .success();
}<|MERGE_RESOLUTION|>--- conflicted
+++ resolved
@@ -414,11 +414,7 @@
             let new_token_string = token_stream.to_string().replace("12", "34");
             let token_stream = TokenStream::new(vec![TokenTree::Ident(Token::new(
                 new_token_string.clone(),
-<<<<<<< HEAD
                 Some(TextSpan { start: 0, end: new_token_string.len() }),
-=======
-                TextSpan { start: 0, end: new_token_string.len() },
->>>>>>> 69223b19
             ))]);
             ProcMacroResult::new(token_stream)
         }
@@ -587,11 +583,7 @@
             let new_token_string = token_stream.to_string().replace("12", "34");
             let token_stream = TokenStream::new(vec![TokenTree::Ident(Token::new(
                 new_token_string.clone(),
-<<<<<<< HEAD
                 Some(TextSpan { start: 0, end: new_token_string.len() }),
-=======
-                TextSpan { start: 0, end: new_token_string.len() },
->>>>>>> 69223b19
             ))]);
             let aux_data = AuxData::new(Vec::new());
             ProcMacroResult::new(token_stream).with_aux_data(aux_data)
@@ -602,11 +594,7 @@
             let new_token_string = token_stream.to_string().replace("56", "78");
             let token_stream = TokenStream::new(vec![TokenTree::Ident(Token::new(
                 new_token_string.clone(),
-<<<<<<< HEAD
                 Some(TextSpan { start: 0, end: new_token_string.len() }),
-=======
-                TextSpan { start: 0, end: new_token_string.len() },
->>>>>>> 69223b19
             ))]);
             let aux_data = AuxData::new(Vec::new());
             ProcMacroResult::new(token_stream).with_aux_data(aux_data)
@@ -630,11 +618,7 @@
             let new_token_string = token_stream.to_string().replace("90", "09");
             let token_stream = TokenStream::new(vec![TokenTree::Ident(Token::new(
                 new_token_string.clone(),
-<<<<<<< HEAD
                 Some(TextSpan { start: 0, end: new_token_string.len() }),
-=======
-                TextSpan { start: 0, end: new_token_string.len() },
->>>>>>> 69223b19
             ))]);
             let aux_data = AuxData::new(Vec::new());
             ProcMacroResult::new(token_stream).with_aux_data(aux_data)
@@ -835,17 +819,10 @@
 
             ProcMacroResult::new(TokenStream::new(vec![TokenTree::Ident(Token::new(
               code.clone(),
-<<<<<<< HEAD
                 Some(TextSpan {
                   start: 0,
                   end: code.len(),
                 }),
-=======
-                TextSpan {
-                  start: 0,
-                  end: code.len(),
-                },
->>>>>>> 69223b19
               ))])
             ).with_full_path_markers(full_path_markers)
         }
@@ -893,7 +870,6 @@
         use cairo_lang_macro::{ProcMacroResult, TokenStream, inline_macro, TokenTree, Token, TextSpan};
 
         #[inline_macro]
-<<<<<<< HEAD
         pub fn some(_token_stream: TokenStream) -> ProcMacroResult {
             ProcMacroResult::new(TokenStream::new(vec![TokenTree::Ident(Token::new(
               "34".to_string(),
@@ -901,16 +877,6 @@
                   start: 0,
                   end: 2,
               }),
-=======
-        pub fn some(token_stream: TokenStream) -> ProcMacroResult {
-            assert_eq!(token_stream.to_string(), "()");
-            ProcMacroResult::new(TokenStream::new(vec![TokenTree::Ident(Token::new(
-              "34".to_string(),
-              TextSpan {
-                  start: 0,
-                  end: 2,
-              },
->>>>>>> 69223b19
             ))]))
         }
         "##})
@@ -1023,17 +989,10 @@
 
                 let token_stream = TokenStream::new(vec![TokenTree::Ident(Token::new(
                   code.clone(),
-<<<<<<< HEAD
                     Some(TextSpan {
                         start: 0,
                         end: code.len(),
                     }),
-=======
-                    TextSpan {
-                        start: 0,
-                        end: code.len(),
-                    },
->>>>>>> 69223b19
                 ))]);
 
                 ProcMacroResult::new(token_stream)
@@ -1091,17 +1050,10 @@
                 let new_token_string = token_stream.to_string().replace("SomeType", "OtherType");
                 ProcMacroResult::new(TokenStream::new(vec![TokenTree::Ident(Token::new(
                   new_token_string.clone(),
-<<<<<<< HEAD
                     Some(TextSpan {
                         start: 0,
                         end: new_token_string.len(),
                     }),
-=======
-                    TextSpan {
-                        start: 0,
-                        end: new_token_string.len(),
-                    },
->>>>>>> 69223b19
                 ))]))
             }
 
@@ -1110,33 +1062,19 @@
                 let code = token_stream.to_string().replace("OtherType", "RenamedStruct");
                 let token_stream = TokenStream::new(vec![TokenTree::Ident(Token::new(
                   code.clone(),
-<<<<<<< HEAD
                     Some(TextSpan {
                         start: 0,
                         end: code.len(),
                     }),
-=======
-                    TextSpan {
-                        start: 0,
-                        end: code.len(),
-                    },
->>>>>>> 69223b19
                 ))]);
 
                 let result_string = format!("#[derive(Drop)]\n{token_stream}");
                 ProcMacroResult::new(TokenStream::new(vec![TokenTree::Ident(Token::new(
                   result_string.clone(),
-<<<<<<< HEAD
                     Some(TextSpan {
                         start: 0,
                         end: result_string.len(),
                     }),
-=======
-                    TextSpan {
-                        start: 0,
-                        end: result_string.len(),
-                    },
->>>>>>> 69223b19
                 ))]))
             }
 
@@ -1152,17 +1090,10 @@
 
                 ProcMacroResult::new(TokenStream::new(vec![TokenTree::Ident(Token::new(
                   code.clone(),
-<<<<<<< HEAD
                     Some(TextSpan {
                         start: 0,
                         end: code.len(),
                     }),
-=======
-                    TextSpan {
-                        start: 0,
-                        end: code.len(),
-                    },
->>>>>>> 69223b19
                 ))]))
             }
         "##})
@@ -1368,11 +1299,7 @@
             let new_token_string = token_stream.to_string().replace("12", "34");
             let token_stream = TokenStream::new(vec![TokenTree::Ident(Token::new(
                 new_token_string.clone(),
-<<<<<<< HEAD
                 Some(TextSpan { start: 0, end: new_token_string.len() }),
-=======
-                TextSpan { start: 0, end: new_token_string.len() },
->>>>>>> 69223b19
             ))]);
             ProcMacroResult::new(token_stream)
         }
@@ -1402,11 +1329,7 @@
 
             let token_stream = TokenStream::new(vec![TokenTree::Ident(Token::new(
                 code.clone(),
-<<<<<<< HEAD
                 Some(TextSpan { start: 0, end: code.len() }),
-=======
-                TextSpan { start: 0, end: code.len() },
->>>>>>> 69223b19
             ))]);
 
             ProcMacroResult::new(token_stream)
@@ -1492,11 +1415,7 @@
                     .replace("12", "34");
                 ProcMacroResult::new(TokenStream::new(vec![TokenTree::Ident(Token::new(
                   new_token_string.clone(),
-<<<<<<< HEAD
                   Some(TextSpan { start: 0, end: new_token_string.len() }),
-=======
-                  TextSpan { start: 0, end: new_token_string.len() },
->>>>>>> 69223b19
                 ))]))
             }
         "##})
@@ -1556,11 +1475,7 @@
                 let new_token_string = token_stream.to_string().replace("1", "2");
                 ProcMacroResult::new(TokenStream::new(vec![TokenTree::Ident(Token::new(
                     new_token_string.clone(),
-<<<<<<< HEAD
                     Some(TextSpan { start: 0, end: new_token_string.len() }),
-=======
-                    TextSpan { start: 0, end: new_token_string.len() },
->>>>>>> 69223b19
                 ))]))
             }
         "##})
