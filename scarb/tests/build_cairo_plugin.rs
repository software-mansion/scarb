--- conflicted
+++ resolved
@@ -379,11 +379,7 @@
             let new_token_string = token_stream.to_string().replace("12", "34");
             let token_stream = TokenStream::new(vec![TokenTree::Ident(Token::new(
                 new_token_string.clone(),
-<<<<<<< HEAD
                 Some(TextSpan { start: 0, end: new_token_string.len() }),
-=======
-                TextSpan { start: 0, end: new_token_string.len() },
->>>>>>> bbed421a
             ))]);
             ProcMacroResult::new(token_stream)
         }
@@ -552,11 +548,7 @@
             let new_token_string = token_stream.to_string().replace("12", "34");
             let token_stream = TokenStream::new(vec![TokenTree::Ident(Token::new(
                 new_token_string.clone(),
-<<<<<<< HEAD
                 Some(TextSpan { start: 0, end: new_token_string.len() }),
-=======
-                TextSpan { start: 0, end: new_token_string.len() },
->>>>>>> bbed421a
             ))]);
             let aux_data = AuxData::new(Vec::new());
             ProcMacroResult::new(token_stream).with_aux_data(aux_data)
@@ -567,11 +559,7 @@
             let new_token_string = token_stream.to_string().replace("56", "78");
             let token_stream = TokenStream::new(vec![TokenTree::Ident(Token::new(
                 new_token_string.clone(),
-<<<<<<< HEAD
                 Some(TextSpan { start: 0, end: new_token_string.len() }),
-=======
-                TextSpan { start: 0, end: new_token_string.len() },
->>>>>>> bbed421a
             ))]);
             let aux_data = AuxData::new(Vec::new());
             ProcMacroResult::new(token_stream).with_aux_data(aux_data)
@@ -595,11 +583,7 @@
             let new_token_string = token_stream.to_string().replace("90", "09");
             let token_stream = TokenStream::new(vec![TokenTree::Ident(Token::new(
                 new_token_string.clone(),
-<<<<<<< HEAD
                 Some(TextSpan { start: 0, end: new_token_string.len() }),
-=======
-                TextSpan { start: 0, end: new_token_string.len() },
->>>>>>> bbed421a
             ))]);
             let aux_data = AuxData::new(Vec::new());
             ProcMacroResult::new(token_stream).with_aux_data(aux_data)
@@ -800,17 +784,10 @@
 
             ProcMacroResult::new(TokenStream::new(vec![TokenTree::Ident(Token::new(
               code.clone(),
-<<<<<<< HEAD
                 Some(TextSpan {
                   start: 0,
                   end: code.len(),
                 }),
-=======
-                TextSpan {
-                  start: 0,
-                  end: code.len(),
-                },
->>>>>>> bbed421a
               ))])
             ).with_full_path_markers(full_path_markers)
         }
@@ -861,17 +838,10 @@
         pub fn some(_token_stream: TokenStream) -> ProcMacroResult {
             ProcMacroResult::new(TokenStream::new(vec![TokenTree::Ident(Token::new(
               "34".to_string(),
-<<<<<<< HEAD
               Some(TextSpan {
                   start: 0,
                   end: 2,
               }),
-=======
-              TextSpan {
-                  start: 0,
-                  end: 2,
-              },
->>>>>>> bbed421a
             ))]))
         }
         "##})
@@ -981,17 +951,10 @@
 
                 let token_stream = TokenStream::new(vec![TokenTree::Ident(Token::new(
                   code.clone(),
-<<<<<<< HEAD
                     Some(TextSpan {
                         start: 0,
                         end: code.len(),
                     }),
-=======
-                    TextSpan {
-                        start: 0,
-                        end: code.len(),
-                    },
->>>>>>> bbed421a
                 ))]);
 
                 ProcMacroResult::new(token_stream)
@@ -1049,17 +1012,10 @@
                 let new_token_string = token_stream.to_string().replace("SomeType", "OtherType");
                 ProcMacroResult::new(TokenStream::new(vec![TokenTree::Ident(Token::new(
                   new_token_string.clone(),
-<<<<<<< HEAD
                     Some(TextSpan {
                         start: 0,
                         end: new_token_string.len(),
                     }),
-=======
-                    TextSpan {
-                        start: 0,
-                        end: new_token_string.len(),
-                    },
->>>>>>> bbed421a
                 ))]))
             }
 
@@ -1068,33 +1024,19 @@
                 let code = token_stream.to_string().replace("OtherType", "RenamedStruct");
                 let token_stream = TokenStream::new(vec![TokenTree::Ident(Token::new(
                   code.clone(),
-<<<<<<< HEAD
                     Some(TextSpan {
                         start: 0,
                         end: code.len(),
                     }),
-=======
-                    TextSpan {
-                        start: 0,
-                        end: code.len(),
-                    },
->>>>>>> bbed421a
                 ))]);
 
                 let result_string = format!("#[derive(Drop)]\n{token_stream}");
                 ProcMacroResult::new(TokenStream::new(vec![TokenTree::Ident(Token::new(
                   result_string.clone(),
-<<<<<<< HEAD
                     Some(TextSpan {
                         start: 0,
                         end: result_string.len(),
                     }),
-=======
-                    TextSpan {
-                        start: 0,
-                        end: result_string.len(),
-                    },
->>>>>>> bbed421a
                 ))]))
             }
 
@@ -1110,17 +1052,10 @@
 
                 ProcMacroResult::new(TokenStream::new(vec![TokenTree::Ident(Token::new(
                   code.clone(),
-<<<<<<< HEAD
                     Some(TextSpan {
                         start: 0,
                         end: code.len(),
                     }),
-=======
-                    TextSpan {
-                        start: 0,
-                        end: code.len(),
-                    },
->>>>>>> bbed421a
                 ))]))
             }
         "##})
@@ -1326,11 +1261,7 @@
             let new_token_string = token_stream.to_string().replace("12", "34");
             let token_stream = TokenStream::new(vec![TokenTree::Ident(Token::new(
                 new_token_string.clone(),
-<<<<<<< HEAD
                 Some(TextSpan { start: 0, end: new_token_string.len() }),
-=======
-                TextSpan { start: 0, end: new_token_string.len() },
->>>>>>> bbed421a
             ))]);
             ProcMacroResult::new(token_stream)
         }
@@ -1360,11 +1291,7 @@
 
             let token_stream = TokenStream::new(vec![TokenTree::Ident(Token::new(
                 code.clone(),
-<<<<<<< HEAD
                 Some(TextSpan { start: 0, end: code.len() }),
-=======
-                TextSpan { start: 0, end: code.len() },
->>>>>>> bbed421a
             ))]);
 
             ProcMacroResult::new(token_stream)
@@ -1450,11 +1377,7 @@
                     .replace("12", "34");
                 ProcMacroResult::new(TokenStream::new(vec![TokenTree::Ident(Token::new(
                   new_token_string.clone(),
-<<<<<<< HEAD
                   Some(TextSpan { start: 0, end: new_token_string.len() }),
-=======
-                  TextSpan { start: 0, end: new_token_string.len() },
->>>>>>> bbed421a
                 ))]))
             }
         "##})
@@ -1514,11 +1437,7 @@
                 let new_token_string = token_stream.to_string().replace("1", "2");
                 ProcMacroResult::new(TokenStream::new(vec![TokenTree::Ident(Token::new(
                     new_token_string.clone(),
-<<<<<<< HEAD
                     Some(TextSpan { start: 0, end: new_token_string.len() }),
-=======
-                    TextSpan { start: 0, end: new_token_string.len() },
->>>>>>> bbed421a
                 ))]))
             }
         "##})
@@ -1624,7 +1543,7 @@
     let t = temp.child("some");
     CairoPluginProjectBuilder::default()
     .add_dep(r#"cairo-lang-quote = { path="/Users/mateusz/SWM/Starkware/scarb/plugins/cairo-lang-quote" }"#)
-    .add_dep(r#"cairo-lang-stable-token = { path = "/Users/mateusz/SWM/Starkware/cairo/crates/cairo-lang-stable-token", version = "1.0"}"#)
+    .add_dep(r#"cairo-lang-primitive-token = "1.0.0""#)
         .lib_rs(indoc! {r##"
         use cairo_lang_macro::{ProcMacroResult, TokenStream, inline_macro};
         use cairo_lang_quote::quote;
@@ -1663,7 +1582,7 @@
     let t = temp.child("some");
     CairoPluginProjectBuilder::default()
     .add_dep(r#"cairo-lang-quote = { path="/Users/mateusz/SWM/Starkware/scarb/plugins/cairo-lang-quote" }"#)
-    .add_dep(r#"cairo-lang-stable-token = { path = "/Users/mateusz/SWM/Starkware/cairo/crates/cairo-lang-stable-token", version = "1.0"}"#)
+    .add_dep(r#"cairo-lang-primitive-token = "1.0.0""#)
         .lib_rs(indoc! {r##"
         use cairo_lang_macro::{ProcMacroResult, TokenStream, inline_macro, TokenTree, Token};
         use cairo_lang_quote::quote;
@@ -1705,7 +1624,7 @@
     let t = temp.child("some");
     CairoPluginProjectBuilder::default()
       .add_dep(r#"cairo-lang-quote = { path="/Users/mateusz/SWM/Starkware/scarb/plugins/cairo-lang-quote" }"#)
-      .add_dep(r#"cairo-lang-stable-token = { path = "/Users/mateusz/SWM/Starkware/cairo/crates/cairo-lang-stable-token", version = "1.0"}"#)
+      .add_dep(r#"cairo-lang-primitive-token = "1.0.0""#)
       .lib_rs(indoc! {r##"
         use cairo_lang_macro::{ProcMacroResult, TokenStream, inline_macro, TokenTree, Token};
         use cairo_lang_quote::quote;
@@ -1747,9 +1666,9 @@
     let t = temp.child("some");
     CairoPluginProjectBuilder::default()
       .add_dep(r#"cairo-lang-quote = { path="/Users/mateusz/SWM/Starkware/scarb/plugins/cairo-lang-quote" }"#)
-      .add_dep(r#"cairo-lang-stable-token = { path = "/Users/mateusz/SWM/Starkware/cairo/crates/cairo-lang-stable-token", version = "1.0"}"#)
-      .add_dep(r#"cairo-lang-syntax = { path = "/Users/mateusz/SWM/Starkware/cairo/crates/cairo-lang-syntax"}"#)
-      .add_dep(r#"cairo-lang-parser = { path = "/Users/mateusz/SWM/Starkware/cairo/crates/cairo-lang-parser"}"#)
+      .add_dep(r#"cairo-lang-primitive-token = "1.0.0""#)
+      .add_dep(r#"cairo-lang-syntax = { git = "https://github.com/starkware-libs/cairo", rev = "f3c98f7e500fdd320d531187fd02842a0114b99e" }"#)
+      .add_dep(r#"cairo-lang-parser = { git = "https://github.com/starkware-libs/cairo", rev = "f3c98f7e500fdd320d531187fd02842a0114b99e" }"#)
       .lib_rs(indoc! {r##"
         use cairo_lang_macro::{ProcMacroResult, TokenStream, attribute_macro};
         use cairo_lang_quote::quote;
