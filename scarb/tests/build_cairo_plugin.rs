use assert_fs::fixture::PathChild;
use assert_fs::TempDir;
use cairo_lang_sierra::program::VersionedProgram;
use indoc::indoc;
use scarb_test_support::cairo_plugin_project_builder::CairoPluginProjectBuilder;
use scarb_test_support::command::Scarb;
use scarb_test_support::fsx::ChildPathEx;
use scarb_test_support::project_builder::ProjectBuilder;
use scarb_test_support::workspace_builder::WorkspaceBuilder;
use snapbox::assert_matches;

#[test]
fn compile_cairo_plugin() {
    let t = TempDir::new().unwrap();
    CairoPluginProjectBuilder::default().build(&t);
    let output = Scarb::quick_snapbox()
        .arg("build")
        // Disable colors in Cargo output.
        .env("CARGO_TERM_COLOR", "never")
        .current_dir(&t)
        .output()
        .unwrap();
    assert!(
        output.status.success(),
        "stdout={}\n stderr={}",
        String::from_utf8_lossy(&output.stdout),
        String::from_utf8_lossy(&output.stderr),
    );
    let stdout = String::from_utf8_lossy(&output.stdout).to_string();
    assert!(stdout.contains("Compiling some v1.0.0"));
    let lines = stdout.lines().map(ToString::to_string).collect::<Vec<_>>();
    let (last, lines) = lines.split_last().unwrap();
    assert_matches(r#"[..] Finished `dev` profile target(s) in [..]"#, last);
    let (last, _lines) = lines.split_last().unwrap();
    // Line from Cargo output
    assert_matches(
        r#"[..]Finished `release` profile [optimized] target(s) in[..]"#,
        last,
    );
}

#[test]
fn check_cairo_plugin() {
    let t = TempDir::new().unwrap();
    CairoPluginProjectBuilder::default().build(&t);
    let output = Scarb::quick_snapbox()
        .arg("check")
        // Disable colors in Cargo output.
        .env("CARGO_TERM_COLOR", "never")
        .current_dir(&t)
        .output()
        .unwrap();
    assert!(
        output.status.success(),
        "{}",
        String::from_utf8_lossy(&output.stderr)
    );
    let stdout = String::from_utf8_lossy(&output.stdout).to_string();
    assert!(stdout.contains("Checking some v1.0.0"));
    let lines = stdout.lines().map(ToString::to_string).collect::<Vec<_>>();
    let (last, lines) = lines.split_last().unwrap();
    assert_matches(
        r#"[..] Finished checking `dev` profile target(s) in [..]"#,
        last,
    );
    let (last, _lines) = lines.split_last().unwrap();
    // Line from Cargo output
    assert_matches(
        r#"[..]Finished `release` profile [optimized] target(s) in[..]"#,
        last,
    );
}

#[test]
fn can_check_cairo_project_with_plugins() {
    let temp = TempDir::new().unwrap();
    let t = temp.child("some");
    CairoPluginProjectBuilder::default().build(&t);
    let project = temp.child("hello");
    let y = project.child("other");
    CairoPluginProjectBuilder::default().name("other").build(&y);
    WorkspaceBuilder::start()
        .add_member("other")
        .package(
            ProjectBuilder::start()
                .name("hello")
                .version("1.0.0")
                .dep("some", &t),
        )
        .build(&project);
    Scarb::quick_snapbox()
        .arg("check")
        // Disable output from Cargo.
        .env("CARGO_TERM_QUIET", "true")
        .current_dir(&project)
        .assert()
        .success()
        .stdout_matches(indoc! {r#"
            [..]Compiling some v1.0.0 ([..]Scarb.toml)
            [..]Checking other v1.0.0 ([..]Scarb.toml)
            [..]Checking hello v1.0.0 ([..]Scarb.toml)
            [..]Finished checking `dev` profile target(s) in [..]
        "#});
}

#[test]
fn resolve_fetched_plugins() {
    let t = TempDir::new().unwrap();
    CairoPluginProjectBuilder::default().build(&t);
    assert!(!t.child("Cargo.lock").exists());
    let output = Scarb::quick_snapbox()
        .arg("fetch")
        // Disable colors in Cargo output.
        .env("CARGO_TERM_COLOR", "never")
        .current_dir(&t)
        .output()
        .unwrap();
    assert!(
        output.status.success(),
        "{}",
        String::from_utf8_lossy(&output.stderr)
    );
    assert!(t.child("Cargo.lock").exists())
}

#[test]
fn can_use_json_output() {
    let t = TempDir::new().unwrap();
    CairoPluginProjectBuilder::default().build(&t);
    let output = Scarb::quick_snapbox()
        .arg("--json")
        .arg("check")
        // Disable colors in Cargo output.
        .env("CARGO_TERM_COLOR", "never")
        .current_dir(&t)
        .output()
        .unwrap();
    assert!(
        output.status.success(),
        "{}",
        String::from_utf8_lossy(&output.stderr)
    );
    let stdout = String::from_utf8_lossy(&output.stdout).to_string();
    let lines = stdout.lines().map(ToString::to_string).collect::<Vec<_>>();
    let (first, lines) = lines.split_first().unwrap();
    assert_matches(
        r#"{"status":"checking","message":"some v1.0.0 ([..]Scarb.toml)"}"#,
        first,
    );
    let (last, lines) = lines.split_last().unwrap();
    assert_matches(
        r#"{"status":"finished","message":"checking `dev` profile target(s) in [..]"}"#,
        last,
    );
    // Line from Cargo.
    let (last, _lines) = lines.split_last().unwrap();
    assert_matches(r#"{"reason":"build-finished","success":true}"#, last);
}

#[test]
fn compile_cairo_plugin_with_lib_target() {
    let t = TempDir::new().unwrap();
    ProjectBuilder::start()
        .name("hello")
        .version("1.0.0")
        .manifest_extra(indoc! {r#"
            [lib]
            [cairo-plugin]
        "#})
        .build(&t);

    Scarb::quick_snapbox()
        .arg("build")
        .current_dir(&t)
        .assert()
        .failure()
        .stdout_matches(indoc! {r#"
        error: failed to parse manifest at: [..]/Scarb.toml

        Caused by:
            target `cairo-plugin` cannot be mixed with other targets
        "#});
}

#[test]
fn compile_cairo_plugin_with_other_target() {
    let t = TempDir::new().unwrap();
    ProjectBuilder::start()
        .name("hello")
        .version("1.0.0")
        .manifest_extra(indoc! {r#"
            [cairo-plugin]
            [[target.starknet-contract]]
        "#})
        .build(&t);

    Scarb::quick_snapbox()
        .arg("build")
        .current_dir(&t)
        .assert()
        .failure()
        .stdout_matches(indoc! {r#"
        error: failed to parse manifest at: [..]/Scarb.toml

        Caused by:
            target `cairo-plugin` cannot be mixed with other targets
        "#});
}

#[test]
fn can_emit_plugin_warning() {
    let temp = TempDir::new().unwrap();
    let t = temp.child("some");
    CairoPluginProjectBuilder::default()
        .lib_rs(indoc! {r#"
        use cairo_lang_macro::{ProcMacroResult, TokenStream, attribute_macro, Diagnostic};

        #[attribute_macro]
        pub fn some(_attr: TokenStream, token_stream: TokenStream) -> ProcMacroResult {
            let diag = Diagnostic::warn("Some warning from macro.");
            ProcMacroResult::new(token_stream)
                .with_diagnostics(diag.into())
        }
        "#})
        .build(&t);
    let project = temp.child("hello");
    ProjectBuilder::start()
        .name("hello")
        .version("1.0.0")
        .dep("some", &t)
        .lib_cairo(indoc! {r#"
            #[some]
            fn f() -> felt252 { 12 }
        "#})
        .build(&project);

    Scarb::quick_snapbox()
        .arg("build")
        // Disable output from Cargo.
        .env("CARGO_TERM_QUIET", "true")
        .current_dir(&project)
        .assert()
        .success()
        .stdout_matches(indoc! {r#"
            [..] Compiling some v1.0.0 ([..]Scarb.toml)
            [..] Compiling hello v1.0.0 ([..]Scarb.toml)
            warn: Plugin diagnostic: Some warning from macro.
             --> [..]lib.cairo:1:1
            #[some]
            ^*****^

            [..]Finished `dev` profile target(s) in [..]
        "#});
}

#[test]
fn can_emit_plugin_error() {
    let temp = TempDir::new().unwrap();
    let t = temp.child("some");
    CairoPluginProjectBuilder::default()
        .lib_rs(indoc! {r#"
        use cairo_lang_macro::{ProcMacroResult, TokenStream, attribute_macro, Diagnostic};

        #[attribute_macro]
        pub fn some(_attr: TokenStream, token_stream: TokenStream) -> ProcMacroResult {
            let diag = Diagnostic::error("Some error from macro.");
            ProcMacroResult::new(token_stream)
                .with_diagnostics(diag.into())
        }
        "#})
        .build(&t);
    let project = temp.child("hello");
    ProjectBuilder::start()
        .name("hello")
        .version("1.0.0")
        .dep("some", &t)
        .lib_cairo(indoc! {r#"
            #[some]
            fn f() -> felt252 { 12 }
        "#})
        .build(&project);

    Scarb::quick_snapbox()
        .arg("build")
        // Disable output from Cargo.
        .env("CARGO_TERM_QUIET", "true")
        .current_dir(&project)
        .assert()
        .failure()
        .stdout_matches(indoc! {r#"
            [..] Compiling some v1.0.0 ([..]Scarb.toml)
            [..] Compiling hello v1.0.0 ([..]Scarb.toml)
            error: Plugin diagnostic: Some error from macro.
             --> [..]lib.cairo:1:1
            #[some]
            ^*****^

            error: could not compile `hello` due to previous error
        "#});
}

#[test]
fn diags_from_generated_code_mapped_correctly() {
    let temp = TempDir::new().unwrap();
    let t = temp.child("some");
    CairoPluginProjectBuilder::default()
        .lib_rs(indoc! {r#"
        use cairo_lang_macro::{ProcMacroResult, TokenStream, attribute_macro, Diagnostic};

        #[attribute_macro]
        pub fn some(_attr: TokenStream, token_stream: TokenStream) -> ProcMacroResult {
            let diag = Diagnostic::error("Some error from macro.");
            ProcMacroResult::new(token_stream)
                 .with_diagnostics(diag.into())
        }
        "#})
        .build(&t);
    let project = temp.child("hello");
    ProjectBuilder::start()
        .name("hello")
        .version("1.0.0")
        .dep("some", &t)
        .lib_cairo(indoc! {r#"
        #[cfg(target: 'lib')]
        #[some]
        fn test_increase_balance() {
            i_don_exist();
        }
        "#})
        .build(&project);

    Scarb::quick_snapbox()
        .arg("build")
        // Disable output from Cargo.
        .env("CARGO_TERM_QUIET", "true")
        .current_dir(&project)
        .assert()
        .failure()
        .stdout_matches(indoc! {r#"
            [..] Compiling some v1.0.0 ([..]Scarb.toml)
            [..] Compiling hello v1.0.0 ([..]Scarb.toml)
            error: Plugin diagnostic: Some error from macro.
             --> [..]lib.cairo:2:1
            #[some]
            ^*****^
            
            error: Function not found.
             --> [..]lib.cairo:4:5
                i_don_exist();
                ^*********^
            
            error: could not compile `hello` due to previous error
    "#});
}

#[test]
fn can_remove_original_node() {
    let temp = TempDir::new().unwrap();
    let t = temp.child("some");
    CairoPluginProjectBuilder::default()
        .lib_rs(indoc! {r#"
        use cairo_lang_macro::{ProcMacroResult, TokenStream, attribute_macro};

        #[attribute_macro]
        pub fn some(_attr: TokenStream, _: TokenStream) -> ProcMacroResult {
            ProcMacroResult::new(TokenStream::empty())
        }
        "#})
        .build(&t);
    let project = temp.child("hello");
    ProjectBuilder::start()
        .name("hello")
        .version("1.0.0")
        .dep("some", &t)
        .lib_cairo(indoc! {r#"
            #[some]
            fn main() -> felt252 { 12 }

            fn main() -> felt252 { 34 }

            #[some]
            fn main() -> felt252 { 56 }
        "#})
        .build(&project);

    Scarb::quick_snapbox()
        .arg("cairo-run")
        // Disable output from Cargo.
        .env("CARGO_TERM_QUIET", "true")
        .current_dir(&project)
        .assert()
        .success()
        .stdout_matches(indoc! {r#"
            [..] Compiling some v1.0.0 ([..]Scarb.toml)
            [..] Compiling hello v1.0.0 ([..]Scarb.toml)
            [..]Finished `dev` profile target(s) in [..]
            [..]Running hello
            Run completed successfully, returning [34]
        "#});
}

#[test]
fn can_replace_original_node() {
    let temp = TempDir::new().unwrap();
    let t = temp.child("some");
    CairoPluginProjectBuilder::default()
        .lib_rs(indoc! {r##"
        use cairo_lang_macro::{ProcMacroResult, TokenStream, attribute_macro, TokenTree, Token, TextSpan};

        #[attribute_macro]
        pub fn some(_attr: TokenStream, token_stream: TokenStream) -> ProcMacroResult {
            let new_token_string = token_stream.to_string().replace("12", "34");
            let token_stream = TokenStream::new(vec![TokenTree::Ident(Token::new(
                new_token_string.clone(),
                Some(TextSpan { start: 0, end: new_token_string.len() as u32 }),
            ))]);
            ProcMacroResult::new(token_stream)
        }
        "##})
        .build(&t);
    let project = temp.child("hello");
    ProjectBuilder::start()
        .name("hello")
        .version("1.0.0")
        .dep("some", &t)
        .lib_cairo(indoc! {r#"
            #[some]
            fn main() -> felt252 { 12 }
        "#})
        .build(&project);

    Scarb::quick_snapbox()
        .arg("cairo-run")
        // Disable output from Cargo.
        .env("CARGO_TERM_QUIET", "true")
        .current_dir(&project)
        .assert()
        .success()
        .stdout_matches(indoc! {r#"
            [..] Compiling some v1.0.0 ([..]Scarb.toml)
            [..] Compiling hello v1.0.0 ([..]Scarb.toml)
            [..]Finished `dev` profile target(s) in [..]
            [..]Running hello
            Run completed successfully, returning [34]
        "#});
}

#[test]
fn can_return_aux_data_from_plugin() {
    let temp = TempDir::new().unwrap();
    let t = temp.child("some");
    CairoPluginProjectBuilder::default()
        .lib_rs(indoc! {r##"
        use cairo_lang_macro::{ProcMacroResult, TokenStream, attribute_macro, AuxData, PostProcessContext, post_process};
        use serde::{Serialize, Deserialize};

        #[derive(Debug, Serialize, Deserialize)]
        struct SomeMacroDataFormat {
            msg: String
        }

        #[attribute_macro]
        pub fn some(_attr: TokenStream, token_stream: TokenStream) -> ProcMacroResult {
            let value = SomeMacroDataFormat { msg: "Hello from some macro!".to_string() };
            let value = serde_json::to_string(&value).unwrap();
            let value: Vec<u8> = value.into_bytes();
            let aux_data = AuxData::new(value);
            ProcMacroResult::new(token_stream).with_aux_data(aux_data)
        }

        #[post_process]
        pub fn callback(context: PostProcessContext) {
            let aux_data = context.aux_data.into_iter()
                .map(|aux_data| {
                    let value: Vec<u8> = aux_data.into();
                    let aux_data: SomeMacroDataFormat = serde_json::from_slice(&value).unwrap();
                    aux_data
                })
                .collect::<Vec<_>>();
            println!("{:?}", aux_data);
        }

        #[post_process]
        pub fn some_no_op_callback(context: PostProcessContext) {
            drop(context.aux_data);
        }
        "##})
        .add_dep(r#"serde = { version = "*", features = ["derive"] }"#)
        .add_dep(r#"serde_json = "*""#)
        .build(&t);
    let project = temp.child("hello");
    ProjectBuilder::start()
        .name("hello")
        .version("1.0.0")
        .dep_starknet()
        .dep("some", &t)
        .lib_cairo(indoc! {r#"
            #[some]
            fn main() -> felt252 { 12 }
        "#})
        .build(&project);

    Scarb::quick_snapbox()
        .arg("build")
        // Disable output from Cargo.
        .env("CARGO_TERM_QUIET", "true")
        .current_dir(&project)
        .assert()
        .success()
        .stdout_matches(indoc! {r#"
            [..]Compiling some v1.0.0 ([..]Scarb.toml)
            [..]Compiling hello v1.0.0 ([..]Scarb.toml)
            [SomeMacroDataFormat { msg: "Hello from some macro!" }]
            [..]Finished `dev` profile target(s) in [..]
        "#});
}

#[test]
fn can_read_token_stream_metadata() {
    let temp = TempDir::new().unwrap();
    let t = temp.child("some");
    CairoPluginProjectBuilder::default()
        .lib_rs(indoc! {r##"
        use cairo_lang_macro::{ProcMacroResult, TokenStream, attribute_macro};

        #[attribute_macro]
        pub fn some(_attr: TokenStream, token_stream: TokenStream) -> ProcMacroResult {
            println!("{:#?}", token_stream.metadata());
            ProcMacroResult::new(token_stream)
        }
        "##})
        .build(&t);

    let project = temp.child("hello");
    ProjectBuilder::start()
        .name("hello")
        .version("1.0.0")
        .dep_starknet()
        .dep("some", &t)
        .lib_cairo(indoc! {r#"
            #[some]
            fn main() -> felt252 { 12 }
        "#})
        .build(&project);

    Scarb::quick_snapbox()
        .arg("build")
        // Disable output from Cargo.
        .env("CARGO_TERM_QUIET", "true")
        .current_dir(&project)
        .assert()
        .success()
        .stdout_matches(indoc! {r#"
            [..]Compiling some v1.0.0 ([..]Scarb.toml)
            [..]Compiling hello v1.0.0 ([..]Scarb.toml)
            TokenStreamMetadata {
                original_file_path: Some(
                    "[..]lib.cairo",
                ),
                file_id: Some(
                    "[..]",
                ),
                edition: Some(
                    "[..]",
                ),
            }
            [..]Finished `dev` profile target(s) in [..]
        "#});
}

#[test]
fn can_define_multiple_macros() {
    let temp = TempDir::new().unwrap();
    let t = temp.child("some");
    CairoPluginProjectBuilder::default()
        .lib_rs(indoc! {r##"
        use cairo_lang_macro::{ProcMacroResult, TokenStream, attribute_macro, AuxData, PostProcessContext, post_process, TokenTree, Token, TextSpan};

        #[attribute_macro]
        pub fn hello(_attr: TokenStream, token_stream: TokenStream) -> ProcMacroResult {
            let new_token_string = token_stream.to_string().replace("12", "34");
            let token_stream = TokenStream::new(vec![TokenTree::Ident(Token::new(
                new_token_string.clone(),
                Some(TextSpan { start: 0, end: new_token_string.len() as u32 }),
            ))]);
            let aux_data = AuxData::new(Vec::new());
            ProcMacroResult::new(token_stream).with_aux_data(aux_data)
        }

        #[attribute_macro]
        pub fn world(_attr: TokenStream, token_stream: TokenStream) -> ProcMacroResult {
            let new_token_string = token_stream.to_string().replace("56", "78");
            let token_stream = TokenStream::new(vec![TokenTree::Ident(Token::new(
                new_token_string.clone(),
                Some(TextSpan { start: 0, end: new_token_string.len() as u32 }),
            ))]);
            let aux_data = AuxData::new(Vec::new());
            ProcMacroResult::new(token_stream).with_aux_data(aux_data)
        }

        #[post_process]
        pub fn callback(context: PostProcessContext) {
            assert_eq!(context.aux_data.len(), 2);
        }
        "##})
        .build(&t);

    let w = temp.child("other");
    CairoPluginProjectBuilder::default()
        .name("other")
        .lib_rs(indoc! {r##"
        use cairo_lang_macro::{ProcMacroResult, TokenStream, attribute_macro, AuxData, PostProcessContext, post_process, TokenTree, Token, TextSpan};

        #[attribute_macro]
        pub fn beautiful(_attr: TokenStream, token_stream: TokenStream) -> ProcMacroResult {
            let new_token_string = token_stream.to_string().replace("90", "09");
            let token_stream = TokenStream::new(vec![TokenTree::Ident(Token::new(
                new_token_string.clone(),
                Some(TextSpan { start: 0, end: new_token_string.len() as u32 }),
            ))]);
            let aux_data = AuxData::new(Vec::new());
            ProcMacroResult::new(token_stream).with_aux_data(aux_data)
        }

        #[post_process]
        pub fn callback(context: PostProcessContext) {
            assert_eq!(context.aux_data.len(), 1);
        }
        "##})
        .build(&w);

    let project = temp.child("hello");
    ProjectBuilder::start()
        .name("hello")
        .version("1.0.0")
        .dep_starknet()
        .dep("some", &t)
        .dep("other", &w)
        .lib_cairo(indoc! {r#"
            #[hello]
            #[beautiful]
            #[world]
            fn main() -> felt252 { 12 + 56 + 90 }
        "#})
        .build(&project);

    Scarb::quick_snapbox()
        .arg("cairo-run")
        // Disable output from Cargo.
        .env("CARGO_TERM_QUIET", "true")
        .current_dir(&project)
        .assert()
        .success()
        .stdout_matches(indoc! {r#"
            [..]Compiling some v1.0.0 ([..]Scarb.toml)
            [..]Compiling other v1.0.0 ([..]Scarb.toml)
            [..]Compiling hello v1.0.0 ([..]Scarb.toml)
            [..]Finished `dev` profile target(s) in [..]
            [..]Running hello
            Run completed successfully, returning [121]
        "#});
}

#[test]
fn cannot_duplicate_macros() {
    let temp = TempDir::new().unwrap();
    let t = temp.child("some");
    CairoPluginProjectBuilder::default()
        .lib_rs(indoc! {r##"
        use cairo_lang_macro::{ProcMacroResult, TokenStream, attribute_macro};

        #[attribute_macro]
        pub fn hello(_attr: TokenStream, token_stream: TokenStream) -> ProcMacroResult {
            ProcMacroResult::new(token_stream)
        }

        #[attribute_macro]
        pub fn hello(_attr: TokenStream, token_stream: TokenStream) -> ProcMacroResult {
            ProcMacroResult::new(token_stream)
        }
        "##})
        .build(&t);
    let project = temp.child("hello");
    ProjectBuilder::start()
        .name("hello")
        .version("1.0.0")
        .dep_starknet()
        .dep("some", &t)
        .lib_cairo(indoc! {r#"
            #[hello]
            fn main() -> felt252 { 12 + 56 + 90 }
        "#})
        .build(&project);
    Scarb::quick_snapbox()
        .arg("build")
        // Disable output from Cargo.
        .env("CARGO_TERM_QUIET", "true")
        .current_dir(&project)
        .assert()
        // Fails with Cargo compile error.
        .failure();
}

#[test]
fn cannot_duplicate_macros_across_packages() {
    let temp = TempDir::new().unwrap();
    let t = temp.child("some");
    CairoPluginProjectBuilder::default()
        .lib_rs(indoc! {r#"
        use cairo_lang_macro::{ProcMacroResult, TokenStream, attribute_macro};

        #[attribute_macro]
        pub fn hello(_attr: TokenStream, token_stream: TokenStream) -> ProcMacroResult {
            ProcMacroResult::new(token_stream)
        }

        #[attribute_macro]
        pub fn world(_attr: TokenStream, token_stream: TokenStream) -> ProcMacroResult {
            ProcMacroResult::new(token_stream)
        }
        "#})
        .build(&t);

    let w = temp.child("other");
    CairoPluginProjectBuilder::default()
        .name("other")
        .lib_rs(indoc! {r#"
        use cairo_lang_macro::{ProcMacroResult, TokenStream, attribute_macro};

        #[attribute_macro]
        pub fn hello(_attr: TokenStream, token_stream: TokenStream) -> ProcMacroResult {
            ProcMacroResult::new(token_stream)
        }
        "#})
        .build(&w);

    let project = temp.child("hello");
    ProjectBuilder::start()
        .name("hello")
        .version("1.0.0")
        .dep_starknet()
        .dep("some", &t)
        .dep("other", &w)
        .lib_cairo(indoc! {r#"
            #[hello]
            #[world]
            fn main() -> felt252 { 12 + 56 + 90 }
        "#})
        .build(&project);

    Scarb::quick_snapbox()
        .arg("build")
        // Disable output from Cargo.
        .env("CARGO_TERM_QUIET", "true")
        .current_dir(&project)
        .assert()
        .failure()
        .stdout_matches(indoc! {r#"
            [..]Compiling some v1.0.0 ([..]Scarb.toml)
            [..]Compiling other v1.0.0 ([..]Scarb.toml)
            [..]Compiling hello v1.0.0 ([..]Scarb.toml)
            error: duplicate expansions defined for procedural macros: hello (some v1.0.0 ([..]Scarb.toml) and other v1.0.0 ([..]Scarb.toml))
        "#});
}

#[test]
fn cannot_use_undefined_macro() {
    let temp = TempDir::new().unwrap();
    let t = temp.child("some");
    CairoPluginProjectBuilder::default().build(&t);
    let project = temp.child("hello");
    ProjectBuilder::start()
        .name("hello")
        .version("1.0.0")
        .dep_starknet()
        .dep("some", &t)
        .lib_cairo(indoc! {r#"
            #[world]
            fn main() -> felt252 { 12 + 56 + 90 }
        "#})
        .build(&project);
    Scarb::quick_snapbox()
        .arg("build")
        // Disable output from Cargo.
        .env("CARGO_TERM_QUIET", "true")
        .current_dir(&project)
        .assert()
        .failure()
        .stdout_matches(indoc! {r#"
        [..]Compiling some v1.0.0 ([..]Scarb.toml)
        [..]Compiling hello v1.0.0 ([..]Scarb.toml)
        error: Plugin diagnostic: Unsupported attribute.
         --> [..]lib.cairo:1:1
        #[world]
        ^******^

        error: could not compile `hello` due to previous error
        "#});
}

#[test]
fn can_resolve_full_path_markers() {
    let temp = TempDir::new().unwrap();
    let t = temp.child("some");
    CairoPluginProjectBuilder::default()
        .lib_rs(indoc! {r##"
        use cairo_lang_macro::{ProcMacroResult, TokenStream, attribute_macro, post_process, PostProcessContext, TokenTree, Token, TextSpan};

        #[attribute_macro]
        pub fn some(_attr: TokenStream, token_stream: TokenStream) -> ProcMacroResult {
            let full_path_markers = vec!["some-key".to_string()];

            let code = format!(
                r#"#[macro::full_path_marker("some-key")] {}"#,
                token_stream.to_string().replace("12", "34")
            );

            ProcMacroResult::new(TokenStream::new(vec![TokenTree::Ident(Token::new(
              code.clone(),
                Some(TextSpan {
                  start: 0,
                  end: code.len() as u32,
                }),
              ))])
            ).with_full_path_markers(full_path_markers)
        }

        #[post_process]
        pub fn callback(context: PostProcessContext) {
            println!("{:?}", context.full_path_markers);
        }
        "##})
        .build(&t);

    let project = temp.child("hello");
    ProjectBuilder::start()
        .name("hello")
        .version("1.0.0")
        .dep_starknet()
        .dep("some", &t)
        .lib_cairo(indoc! {r#"
            #[some]
            fn main() -> felt252 { 12 }
        "#})
        .build(&project);

    Scarb::quick_snapbox()
        .arg("build")
        // Disable output from Cargo.
        .env("CARGO_TERM_QUIET", "true")
        .current_dir(&project)
        .assert()
        .success()
        .stdout_matches(indoc! {r#"
            [..]Compiling some v1.0.0 ([..]Scarb.toml)
            [..]Compiling hello v1.0.0 ([..]Scarb.toml)
            [FullPathMarker { key: "some-key", full_path: "hello::main" }]
            [..]Finished `dev` profile target(s) in [..]
        "#});
}

#[test]
fn can_implement_inline_macro() {
    let temp = TempDir::new().unwrap();
    let t = temp.child("some");
    CairoPluginProjectBuilder::default()
        .lib_rs(indoc! {r##"
        use cairo_lang_macro::{ProcMacroResult, TokenStream, inline_macro, TokenTree, Token, TextSpan};

        #[inline_macro]
        pub fn some(token_stream: TokenStream) -> ProcMacroResult {
            assert_eq!(token_stream.to_string(), "()");
            ProcMacroResult::new(TokenStream::new(vec![TokenTree::Ident(Token::new(
              "34".to_string(),
              Some(TextSpan {
                  start: 0,
                  end: 2,
              }),
            ))]))
        }
        "##})
        .build(&t);
    let project = temp.child("hello");
    ProjectBuilder::start()
        .name("hello")
        .version("1.0.0")
        .dep("some", &t)
        .lib_cairo(indoc! {r#"
            fn main() -> felt252 {
                let x = some!();
                x
            }
        "#})
        .build(&project);

    Scarb::quick_snapbox()
        .arg("cairo-run")
        // Disable output from Cargo.
        .env("CARGO_TERM_QUIET", "true")
        .current_dir(&project)
        .assert()
        .success()
        .stdout_matches(indoc! {r#"
            [..] Compiling some v1.0.0 ([..]Scarb.toml)
            [..] Compiling hello v1.0.0 ([..]Scarb.toml)
            [..]Finished `dev` profile target(s) in [..]
            [..]Running hello
            Run completed successfully, returning [34]
        "#});
}

#[test]
fn empty_inline_macro_result() {
    let temp = TempDir::new().unwrap();
    let t = temp.child("some");
    CairoPluginProjectBuilder::default()
        .lib_rs(indoc! {r##"
        use cairo_lang_macro::{ProcMacroResult, TokenStream, inline_macro};

        #[inline_macro]
        pub fn some(_token_stream: TokenStream) -> ProcMacroResult {
            ProcMacroResult::new(TokenStream::empty())
        }
        "##})
        .build(&t);
    let project = temp.child("hello");
    ProjectBuilder::start()
        .name("hello")
        .version("1.0.0")
        .dep("some", &t)
        .lib_cairo(indoc! {r#"
            fn main() -> felt252 {
                let _x = some!();
                12
            }
        "#})
        .build(&project);

    Scarb::quick_snapbox()
        .arg("build")
        // Disable output from Cargo.
        .env("CARGO_TERM_QUIET", "true")
        .current_dir(&project)
        .assert()
        .failure()
        .stdout_matches(indoc! {r#"
            [..] Compiling some v1.0.0 ([..]Scarb.toml)
            [..] Compiling hello v1.0.0 ([..]Scarb.toml)
            error: Inline macro `some` failed.
             --> [..]lib.cairo:2:14
                let _x = some!();
                         ^*****^
            
            error: could not compile `hello` due to previous error
        "#});
}

#[test]
fn can_implement_derive_macro() {
    let temp = TempDir::new().unwrap();
    let t = temp.child("some");
    CairoPluginProjectBuilder::default()
        .lib_rs(indoc! {r##"
            use cairo_lang_macro::{derive_macro, ProcMacroResult, TokenStream, TokenTree, Token, TextSpan};

            #[derive_macro]
            pub fn custom_derive(token_stream: TokenStream) -> ProcMacroResult {
                let name = token_stream
                    .clone()
                    .to_string()
                    .lines()
                    .find(|l| l.starts_with("struct"))
                    .unwrap()
                    .to_string()
                    .replace("struct", "")
                    .replace("}", "")
                    .replace("{", "")
                    .trim()
                    .to_string();

                let code = indoc::formatdoc!{r#"
                    impl SomeImpl of Hello<{name}> {{
                        fn world(self: @{name}) -> u32 {{
                            32
                        }}
                    }}
                "#};

                let token_stream = TokenStream::new(vec![TokenTree::Ident(Token::new(
                  code.clone(),
                    Some(TextSpan {
                        start: 0,
                        end: code.len() as u32,
                    }),
                ))]);

                ProcMacroResult::new(token_stream)
            }
        "##})
        .add_dep(r#"indoc = "*""#)
        .build(&t);

    let project = temp.child("hello");
    ProjectBuilder::start()
        .name("hello")
        .version("1.0.0")
        .dep("some", &t)
        .lib_cairo(indoc! {r#"
            trait Hello<T> {
                fn world(self: @T) -> u32;
            }

            #[derive(CustomDerive, Drop)]
            struct SomeType {}

            fn main() -> u32 {
                let a = SomeType {};
                a.world()
            }
        "#})
        .build(&project);

    Scarb::quick_snapbox()
        .arg("cairo-run")
        // Disable output from Cargo.
        .env("CARGO_TERM_QUIET", "true")
        .current_dir(&project)
        .assert()
        .success()
        .stdout_matches(indoc! {r#"
            [..] Compiling some v1.0.0 ([..]Scarb.toml)
            [..] Compiling hello v1.0.0 ([..]Scarb.toml)
            [..]Finished `dev` profile target(s) in [..]
            [..]Running hello
            Run completed successfully, returning [32]
        "#});
}

#[test]
fn can_use_both_derive_and_attr() {
    let temp = TempDir::new().unwrap();
    let t = temp.child("some");
    CairoPluginProjectBuilder::default()
        .lib_rs(indoc! {r##"
            use cairo_lang_macro::{derive_macro, attribute_macro, ProcMacroResult, TokenStream, TokenTree, TextSpan, Token};

            #[attribute_macro]
            pub fn first_attribute(_attr: TokenStream, token_stream: TokenStream) -> ProcMacroResult {
                let new_token_string = token_stream.to_string().replace("SomeType", "OtherType");
                ProcMacroResult::new(TokenStream::new(vec![TokenTree::Ident(Token::new(
                  new_token_string.clone(),
                    Some(TextSpan {
                        start: 0,
                        end: new_token_string.len() as u32,
                    }),
                ))]))
            }

            #[attribute_macro]
            pub fn second_attribute(_attr: TokenStream, token_stream: TokenStream) -> ProcMacroResult {
                let code = token_stream.to_string().replace("OtherType", "RenamedStruct");
                let token_stream = TokenStream::new(vec![TokenTree::Ident(Token::new(
                  code.clone(),
                    Some(TextSpan {
                        start: 0,
                        end: code.len() as u32,
                    }),
                ))]);

                let result_string = format!("#[derive(Drop)]\n{token_stream}");
                ProcMacroResult::new(TokenStream::new(vec![TokenTree::Ident(Token::new(
                  result_string.clone(),
                    Some(TextSpan {
                        start: 0,
                        end: result_string.len() as u32,
                    }),
                ))]))
            }

            #[derive_macro]
            pub fn custom_derive(_token_stream: TokenStream) -> ProcMacroResult {
                let code = indoc::formatdoc!{r#"
                    impl SomeImpl of Hello<RenamedStruct> {{
                        fn world(self: @RenamedStruct) -> u32 {{
                            32
                        }}
                    }}
                    "#};

                ProcMacroResult::new(TokenStream::new(vec![TokenTree::Ident(Token::new(
                  code.clone(),
                    Some(TextSpan {
                        start: 0,
                        end: code.len() as u32,
                    }),
                ))]))
            }
        "##})
        .add_dep(r#"indoc = "*""#)
        .build(&t);

    let project = temp.child("hello");
    ProjectBuilder::start()
        .name("hello")
        .version("1.0.0")
        .dep("some", &t)
        .lib_cairo(indoc! {r#"
            trait Hello<T> {
                fn world(self: @T) -> u32;
            }

            #[first_attribute]
            #[derive(CustomDerive)]
            #[second_attribute]
            struct SomeType {}

            fn main() -> u32 {
                let a = RenamedStruct {};
                a.world()
            }
        "#})
        .build(&project);

    Scarb::quick_snapbox()
        .arg("cairo-run")
        // Disable output from Cargo.
        .env("CARGO_TERM_QUIET", "true")
        .current_dir(&project)
        .assert()
        .success()
        .stdout_matches(indoc! {r#"
            [..] Compiling some v1.0.0 ([..]Scarb.toml)
            [..] Compiling hello v1.0.0 ([..]Scarb.toml)
            [..]Finished `dev` profile target(s) in [..]
            [..]Running hello
            Run completed successfully, returning [32]
        "#});
}

#[test]
fn can_read_attribute_args() {
    let temp = TempDir::new().unwrap();
    let t = temp.child("some");
    CairoPluginProjectBuilder::default()
        .lib_rs(indoc! {r##"
        use cairo_lang_macro::{ProcMacroResult, TokenStream, attribute_macro};

        #[attribute_macro]
        pub fn some(attr: TokenStream, token_stream: TokenStream) -> ProcMacroResult {
            println!("{}", attr);
            ProcMacroResult::new(token_stream)
        }
        "##})
        .build(&t);

    let project = temp.child("hello");
    ProjectBuilder::start()
        .name("hello")
        .version("1.0.0")
        .dep_starknet()
        .dep("some", &t)
        .lib_cairo(indoc! {r#"
            #[some(
                first: "aaa",
                second: "bbb",
            )]
            fn main() -> felt252 { 12 }
        "#})
        .build(&project);

    Scarb::quick_snapbox()
        .arg("build")
        // Disable output from Cargo.
        .env("CARGO_TERM_QUIET", "true")
        .current_dir(&project)
        .assert()
        .success()
        .stdout_matches(indoc! {r#"
            [..]Compiling some v1.0.0 ([..]Scarb.toml)
            [..]Compiling hello v1.0.0 ([..]Scarb.toml)
            (
                first: "aaa",
                second: "bbb",
            )
            [..]Finished `dev` profile target(s) in [..]
        "#});
}

#[test]
fn can_create_executable_attribute() {
    let temp = TempDir::new().unwrap();
    let t = temp.child("some");
    CairoPluginProjectBuilder::default()
        .lib_rs(indoc! {r##"
        use cairo_lang_macro::executable_attribute;
        
        executable_attribute!("some");
        "##})
        .build(&t);

    let project = temp.child("hello");
    ProjectBuilder::start()
        .name("hello")
        .version("1.0.0")
        .dep_starknet()
        .dep("some", &t)
        .lib_cairo(indoc! {r#"
            #[some]
            fn main() -> felt252 { 12 }
        "#})
        .build(&project);

    Scarb::quick_snapbox()
        .arg("build")
        // Disable output from Cargo.
        .env("CARGO_TERM_QUIET", "true")
        .current_dir(&project)
        .assert()
        .success()
        .stdout_matches(indoc! {r#"
            [..]Compiling some v1.0.0 ([..]Scarb.toml)
            [..]Compiling hello v1.0.0 ([..]Scarb.toml)
            [..]Finished `dev` profile target(s) in [..]
        "#});
    let sierra = project
        .child("target")
        .child("dev")
        .child("hello.sierra.json")
        .read_to_string();
    let sierra = serde_json::from_str::<VersionedProgram>(&sierra).unwrap();
    let sierra = sierra.into_v1().unwrap();
    let executables = sierra.debug_info.unwrap().executables;
    assert_eq!(executables.len(), 1);
    let executables = executables.get("some").unwrap();
    assert_eq!(executables.len(), 1);
    let fid = executables.first().unwrap().clone();
    assert_eq!(fid.clone().debug_name.unwrap(), "hello::main");
    assert!(sierra
        .program
        .funcs
        .iter()
        .any(|f| f.id.clone() == fid.clone()));
}

#[test]
fn executable_name_cannot_clash_attr() {
    let temp = TempDir::new().unwrap();
    let t = temp.child("some");
    CairoPluginProjectBuilder::default()
        .lib_rs(indoc! {r##"
        use cairo_lang_macro::{executable_attribute, attribute_macro, TokenStream, ProcMacroResult};

        executable_attribute!("some");

        #[attribute_macro]
        fn some(_args: TokenStream, input: TokenStream) -> ProcMacroResult {
            ProcMacroResult::new(input)
        }
        "##})
        .build(&t);

    let project = temp.child("hello");
    ProjectBuilder::start()
        .name("hello")
        .version("1.0.0")
        .dep_starknet()
        .dep("some", &t)
        .lib_cairo(indoc! {r#"
            #[some]
            fn main() -> felt252 { 12 }
        "#})
        .build(&project);

    Scarb::quick_snapbox()
        .arg("build")
        // Disable output from Cargo.
        .env("CARGO_TERM_QUIET", "true")
        .current_dir(&project)
        .assert()
        .failure()
        .stdout_matches(indoc! {r#"
            [..]Compiling some v1.0.0 ([..]Scarb.toml)
            [..]Compiling hello v1.0.0 ([..]Scarb.toml)
            error: duplicate expansions defined for procedural macro some v1.0.0 ([..]Scarb.toml): some
        "#});
}

#[test]
fn can_be_expanded() {
    let temp = TempDir::new().unwrap();
    let t = temp.child("some");
    CairoPluginProjectBuilder::default()
        .lib_rs(indoc! {r##"
        use cairo_lang_macro::{ProcMacroResult, TokenStream, attribute_macro, derive_macro, TokenTree, Token, TextSpan};

        #[attribute_macro]
        pub fn some(_attr: TokenStream, token_stream: TokenStream) -> ProcMacroResult {
            let new_token_string = token_stream.to_string().replace("12", "34");
            let token_stream = TokenStream::new(vec![TokenTree::Ident(Token::new(
                new_token_string.clone(),
                Some(TextSpan { start: 0, end: new_token_string.len() as u32 }),
            ))]);
            ProcMacroResult::new(token_stream)
        }

        #[derive_macro]
        pub fn custom_derive(token_stream: TokenStream) -> ProcMacroResult {
            let name = token_stream
                .clone()
                .to_string()
                .lines()
                .find(|l| l.starts_with("struct"))
                .unwrap()
                .to_string()
                .replace("struct", "")
                .replace("}", "")
                .replace("{", "")
                .trim()
                .to_string();

            let code = indoc::formatdoc!{r#"
                impl SomeImpl of Hello<{name}> {{
                    fn world(self: @{name}) -> u32 {{
                        32
                    }}
                }}
            "#};

            let token_stream = TokenStream::new(vec![TokenTree::Ident(Token::new(
                code.clone(),
                Some(TextSpan { start: 0, end: code.len() as u32 }),
            ))]);

            ProcMacroResult::new(token_stream)
        }
        "##})
        .add_dep(r#"indoc = "*""#)
        .build(&t);
    let project = temp.child("hello");
    ProjectBuilder::start()
        .name("hello")
        .version("1.0.0")
        .dep("some", &t)
        .lib_cairo(indoc! {r#"
            trait Hello<T> {
                fn world(self: @T) -> u32;
            }

            #[derive(CustomDerive, Drop)]
            struct SomeType {}

            #[some]
            fn main() -> u32 {
                let x = 12;
                let a = SomeType {};
                a.world() + x
            }
        "#})
        .build(&project);

    Scarb::quick_snapbox()
        .arg("expand")
        // Disable output from Cargo.
        .env("CARGO_TERM_QUIET", "true")
        .current_dir(&project)
        .assert()
        .success();

    assert_eq!(
        project.child("target/dev").files(),
        vec!["hello.expanded.cairo"]
    );
    let expanded = project
        .child("target/dev/hello.expanded.cairo")
        .read_to_string();
    snapbox::assert_eq(
        indoc! {r#"
        mod hello {
            trait Hello<T> {
                fn world(self: @T) -> u32;
            }

            #[derive(CustomDerive, Drop)]
            struct SomeType {}
            impl SomeTypeDrop of core::traits::Drop<SomeType>;
            impl SomeImpl of Hello<SomeType> {
                fn world(self: @SomeType) -> u32 {
                    32
                }
            }
            fn main() -> u32 {
                let x = 34;
                let a = SomeType {};
                a.world() + x
            }
        }
        "#},
        expanded,
    );
}

#[test]
fn can_expand_trait_inner_func_attrr() {
    let temp = TempDir::new().unwrap();
    let t = temp.child("some");
    CairoPluginProjectBuilder::default()
        .lib_rs(indoc! {r##"
            use cairo_lang_macro::{attribute_macro, ProcMacroResult, TokenStream, TokenTree, Token, TextSpan};

            #[attribute_macro]
            pub fn some(_attr: TokenStream, token_stream: TokenStream) -> ProcMacroResult {
                let new_token_string = token_stream.to_string()
                    .replace("hello", "world")
                    .replace("12", "34");
                ProcMacroResult::new(TokenStream::new(vec![TokenTree::Ident(Token::new(
                  new_token_string.clone(),
                  Some(TextSpan { start: 0, end: new_token_string.len() as u32 }),
                ))]))
            }
        "##})
        .build(&t);

    let project = temp.child("hello");
    ProjectBuilder::start()
        .name("hello")
        .version("1.0.0")
        .dep("some", &t)
        .lib_cairo(indoc! {r#"
            trait Hello<T> {
                #[some]
                fn hello(self: @T) -> u32 {
                    12
                }
            }

            #[derive(Drop)]
            struct SomeStruct {}

            impl SomeImpl of Hello<SomeStruct> {}

            fn main() -> u32 {
                let a = SomeStruct {};
                a.world()
            }
        "#})
        .build(&project);

    Scarb::quick_snapbox()
        .arg("cairo-run")
        // Disable output from Cargo.
        .env("CARGO_TERM_QUIET", "true")
        .current_dir(&project)
        .assert()
        .success()
        .stdout_matches(indoc! {r#"
            [..] Compiling some v1.0.0 ([..]Scarb.toml)
            [..] Compiling hello v1.0.0 ([..]Scarb.toml)
            [..]Finished `dev` profile target(s) in [..]
            [..]Running hello
            Run completed successfully, returning [34]
        "#});
}

#[test]
fn can_expand_impl_inner_func_attrr() {
    let temp = TempDir::new().unwrap();
    let t = temp.child("some");
    CairoPluginProjectBuilder::default()
        .lib_rs(indoc! {r##"
            use cairo_lang_macro::{attribute_macro, ProcMacroResult, TokenStream, Token, TokenTree, TextSpan};

            #[attribute_macro]
            pub fn some(_attr: TokenStream, token_stream: TokenStream) -> ProcMacroResult {
                let new_token_string = token_stream.to_string().replace("1", "2");
                ProcMacroResult::new(TokenStream::new(vec![TokenTree::Ident(Token::new(
                    new_token_string.clone(),
                    Some(TextSpan { start: 0, end: new_token_string.len() as u32 }),
                ))]))
            }
        "##})
        .build(&t);

    let project = temp.child("hello");
    ProjectBuilder::start()
        .name("hello")
        .version("1.0.0")
        .dep_starknet()
        .dep_cairo_test()
        .dep("some", &t)
        .manifest_extra(indoc! {r#"
            [[target.starknet-contract]]
        "#})
        .lib_cairo(indoc! {r#"
            #[starknet::interface]
            trait IHello<T> {
                fn get(self: @T) -> u128;
                fn increase(ref self: T);
            }

            #[starknet::contract]
            mod Hello {
                use starknet::storage::{StoragePointerReadAccess, StoragePointerWriteAccess};
                use starknet::get_contract_address;
                use super::IHello;

                #[storage]
                struct Storage {
                    counter: u128
                }

                #[constructor]
                fn constructor(ref self: ContractState, value_: u128) {
                    self.counter.write(value_);
                }

                #[abi(embed_v0)]
                impl IncImpl of IHello<ContractState> {
                    fn get(self: @ContractState) -> u128 {
                        self.counter.read()
                    }

                    #[some]
                    fn increase(ref self: ContractState)  {
                        self.counter.write( self.counter.read() + 1 );
                    }
                }
            }

            #[cfg(test)]
            mod tests {
                use array::ArrayTrait;
                use core::result::ResultTrait;
                use core::traits::Into;
                use option::OptionTrait;
                use starknet::syscalls::deploy_syscall;
                use traits::TryInto;

                use super::{IHello, Hello, IHelloDispatcher, IHelloDispatcherTrait};

                #[test]
                fn test_flow() {
                    let calldata = array![100];
                    let (address0, _) = deploy_syscall(
                        Hello::TEST_CLASS_HASH.try_into().unwrap(), 0, calldata.span(), false
                    ).unwrap();

                    let mut contract0 = IHelloDispatcher { contract_address: address0 };

                    assert_eq!(@contract0.get(), @100, "contract0.get() == 100");
                    @contract0.increase();
                    assert_eq!(@contract0.get(), @102, "contract0.get() == 102");
                }
            }

        "#})
        .build(&project);

    Scarb::quick_snapbox()
        .arg("cairo-test")
        // Disable output from Cargo.
        .env("CARGO_TERM_QUIET", "true")
        .current_dir(&project)
        .assert()
        .success()
        .stdout_matches(indoc! {r#"
            [..] Compiling some v1.0.0 ([..]Scarb.toml)
            [..] Compiling test(hello_unittest) hello v1.0.0 ([..]Scarb.toml)
            [..]Finished `dev` profile target(s) in [..]
            testing hello ...
            running 1 test
            test hello::tests::test_flow ... ok (gas usage est.: [..])
            test result: ok. 1 passed; 0 failed; 0 ignored; 0 filtered out;

        "#});
}

#[test]
fn code_mappings_preserve_attribute_error_locations() {
    let temp = TempDir::new().unwrap();
    let t = temp.child("some");
    CairoPluginProjectBuilder::default()
        .lib_rs(indoc! {r#"
        use cairo_lang_macro::{ProcMacroResult, TokenStream, attribute_macro, TokenTree, Token, TextSpan};

        #[attribute_macro]
        pub fn some(_attr: TokenStream, mut token_stream: TokenStream) -> ProcMacroResult {
<<<<<<< HEAD
            let token_stream_length = token_stream.to_string().len();
            token_stream.tokens.push(TokenTree::Ident(Token::new("    ", Some(TextSpan { start: token_stream_length + 1, end: token_stream_length + 5 }))));
=======
            let token_stream_length = token_stream.to_string().len() as u32;
            token_stream.tokens.push(TokenTree::Ident(Token::new("    ", TextSpan { start: token_stream_length + 1, end: token_stream_length + 5 })));
>>>>>>> 27d97564
            ProcMacroResult::new(token_stream)
        }
        "#})
        .build(&t);
    let project = temp.child("hello");
    ProjectBuilder::start()
        .name("hello")
        .version("1.0.0")
        .dep("some", &t)
        .lib_cairo(indoc! {r#"
            #[some]
            fn f() -> felt252 {
                let x = 1;
                x = 2;
                x
            }
        "#})
        .build(&project);

    Scarb::quick_snapbox()
        .arg("build")
        // Disable output from Cargo.
        .env("CARGO_TERM_QUIET", "true")
        .current_dir(&project)
        .assert()
        .failure()
        .stdout_matches(indoc! {r#"
            [..] Compiling some v1.0.0 ([..]Scarb.toml)
            [..] Compiling hello v1.0.0 ([..]Scarb.toml)
            error: Cannot assign to an immutable variable.
             --> [..]lib.cairo[proc_some]:3:5
                x = 2;
                ^***^
            note: this error originates in the attribute macro: `some`

            error: could not compile `hello` due to previous error
        "#});
}

#[test]
fn code_mappings_preserve_inline_macro_error_locations() {
    let temp = TempDir::new().unwrap();
    let t = temp.child("some");
    CairoPluginProjectBuilder::default()
        .lib_rs(indoc! {r##"
        use cairo_lang_macro::{inline_macro, ProcMacroResult, TokenStream, TokenTree, Token, TextSpan};

        #[inline_macro]
        pub fn some(_token_stream: TokenStream) -> ProcMacroResult {
            let mut tokens = Vec::new();
            tokens.push(TokenTree::Ident(Token::new(
                "undefined".to_string(),
<<<<<<< HEAD
                Some(TextSpan::new(0, 9)),
=======
                TextSpan::new(0, 9),
>>>>>>> 27d97564
            )));

            ProcMacroResult::new(TokenStream::new(tokens))
        }
        "##})
        .build(&t);

    let project = temp.child("hello");
    ProjectBuilder::start()
        .name("hello")
        .version("1.0.0")
        .dep("some", &t)
        .lib_cairo(indoc! {r#"
            fn main() -> felt252 {
                let _x = some!();
                12
            }
        "#})
        .build(&project);

    Scarb::quick_snapbox()
        .arg("build")
        .env("CARGO_TERM_QUIET", "true")
        .current_dir(&project)
        .assert()
        .failure()
        .stdout_matches(indoc! {r#"
            [..] Compiling some v1.0.0 ([..]Scarb.toml)
            [..] Compiling hello v1.0.0 ([..]Scarb.toml)
            error: Identifier not found.
             --> [..]lib.cairo:1:1
            fn main() -> felt252 {
            ^*******^

            error: could not compile `hello` due to previous error
        "#});
}

#[test]
fn code_mappings_preserve_derive_error_locations() {
    let temp = TempDir::new().unwrap();
    let t = temp.child("some");
    CairoPluginProjectBuilder::default()
        .lib_rs(indoc! {r##"
            use cairo_lang_macro::{derive_macro, ProcMacroResult, TokenStream, TokenTree, Token, TextSpan};

            #[derive_macro]
            pub fn custom_derive(token_stream: TokenStream) -> ProcMacroResult {
                let name = token_stream
                    .clone()
                    .to_string()
                    .lines()
                    .find(|l| l.starts_with("struct"))
                    .unwrap()
                    .to_string()
                    .replace("struct", "")
                    .replace("}", "")
                    .replace("{", "")
                    .trim()
                    .to_string();

                let code = indoc::formatdoc!{r#"
                    impl SomeImpl{name} of Hello<{name}> {{
                        fn world(self: @{name}) -> u8 {{
                            256
                        }}
                    }}
                "#};

                let token_stream = TokenStream::new(vec![TokenTree::Ident(Token::new(
                  code.clone(),
<<<<<<< HEAD
                    Some(TextSpan {
                        start: 0,
                        end: code.len(),
                    }),
=======
                    TextSpan {
                        start: 0,
                        end: code.len() as u32,
                    },
>>>>>>> 27d97564
                ))]);

                ProcMacroResult::new(token_stream)
            }
        "##})
        .add_dep(r#"indoc = "*""#)
        .build(&t);

    let project = temp.child("hello");
    ProjectBuilder::start()
        .name("hello")
        .version("1.0.0")
        .dep("some", &t)
        .lib_cairo(indoc! {r#"
            trait Hello<T> {
                fn world(self: @T) -> u8;
            }

            #[derive(CustomDerive, Drop)]
            struct SomeType {}

            #[derive(CustomDerive, Drop)]
            struct AnotherType {}

            fn main() -> u8 {
                let a = SomeType {};
                a.world()
            }
        "#})
        .build(&project);

    Scarb::quick_snapbox()
        .arg("build")
        .env("CARGO_TERM_QUIET", "true")
        .current_dir(&project)
        .assert()
        .failure()
        .stdout_matches(indoc! {r#"
            [..] Compiling some v1.0.0 ([..]Scarb.toml)
            [..] Compiling hello v1.0.0 ([..]Scarb.toml)
            error: The value does not fit within the range of type core::integer::u8.
             --> [..]lib.cairo:1:1
            trait Hello<T> {
            ^**************^
            note: this error originates in the derive macro: `custom_derive`

            error: The value does not fit within the range of type core::integer::u8.
             --> [..]lib.cairo:1:1
            trait Hello<T> {
            ^**************^
            note: this error originates in the derive macro: `custom_derive`

            error: could not compile `hello` due to previous error
        "#});
}<|MERGE_RESOLUTION|>--- conflicted
+++ resolved
@@ -1584,13 +1584,8 @@
 
         #[attribute_macro]
         pub fn some(_attr: TokenStream, mut token_stream: TokenStream) -> ProcMacroResult {
-<<<<<<< HEAD
-            let token_stream_length = token_stream.to_string().len();
+            let token_stream_length = token_stream.to_string().len() as u32;
             token_stream.tokens.push(TokenTree::Ident(Token::new("    ", Some(TextSpan { start: token_stream_length + 1, end: token_stream_length + 5 }))));
-=======
-            let token_stream_length = token_stream.to_string().len() as u32;
-            token_stream.tokens.push(TokenTree::Ident(Token::new("    ", TextSpan { start: token_stream_length + 1, end: token_stream_length + 5 })));
->>>>>>> 27d97564
             ProcMacroResult::new(token_stream)
         }
         "#})
@@ -1643,11 +1638,7 @@
             let mut tokens = Vec::new();
             tokens.push(TokenTree::Ident(Token::new(
                 "undefined".to_string(),
-<<<<<<< HEAD
                 Some(TextSpan::new(0, 9)),
-=======
-                TextSpan::new(0, 9),
->>>>>>> 27d97564
             )));
 
             ProcMacroResult::new(TokenStream::new(tokens))
@@ -1719,17 +1710,10 @@
 
                 let token_stream = TokenStream::new(vec![TokenTree::Ident(Token::new(
                   code.clone(),
-<<<<<<< HEAD
                     Some(TextSpan {
                         start: 0,
-                        end: code.len(),
+                        end: code.len() as u32,
                     }),
-=======
-                    TextSpan {
-                        start: 0,
-                        end: code.len() as u32,
-                    },
->>>>>>> 27d97564
                 ))]);
 
                 ProcMacroResult::new(token_stream)
