# Managing dependencies

Scarb manages dependencies by cloning packages from their Git repositories.
To add a dependency, simply declare it in your `Scarb.toml`.

<<<<<<< HEAD
> [!WARNING]
> Using Git repositories as a foundation for package management is not the recommended approach anymore. 
> Instead, [registries](../registries/overview.md) are now the primary way to manage dependencies. 
> This guide will be updated to reflect the new approach soon.
> For details on how to specify dependencies from the official registry, see [here](../reference/specifying-dependencies#specifying-dependencies-from-official-registry).
=======
> [!NOTE]
> Using Git repositories as a foundation for package management is not an ideal
> approach. Therefore, we plan to create a proper package registry in long term.
>>>>>>> 1f69ad65

## Adding a dependency

If your `Scarb.toml` doesn't already have a `[dependencies]` section, add it, then list the package name and the URL to
its Git repository.
This example adds a dependency on the [`alexandria`](https://github.com/keep-starknet-strange/alexandria) package (note
that Alexandria is a collection of multiple packages, and we will use `alexandria_math` as an example in this guide):

```toml
[dependencies]
alexandria_math = { git = "https://github.com/keep-starknet-strange/alexandria.git" }
```

You can pin a Git dependency to concrete commit, branch or a tag using one of the following extra fields that can be
passed along `git`: `branch`, `tag` and `rev`.

Actually this is how the OpenZeppelin Contracts for Cairo library is released, since the `main` branch is not stable.

```toml
[dependencies]
openzeppelin = { git = "https://github.com/OpenZeppelin/cairo-contracts.git", tag = "v0.7.0-rc.0" }
```

Note, that if you want to add more dependencies, you do not have to add `[dependencies]` for each package separately. For example:

```toml
[dependencies]
alexandria_math = { git = "https://github.com/keep-starknet-strange/alexandria.git" }
openzeppelin = { git = "https://github.com/OpenZeppelin/cairo-contracts.git", tag = "v0.7.0-rc.0" }
```

Now, run `scarb build`, and Scarb will fetch new dependencies and all of their dependencies.
Then it will compile your package with all of these packages included:

```shell
$ scarb build
    Updating git repository https://github.com/keep-starknet-strange/alexandria
    Updating git repository https://github.com/OpenZeppelin/cairo-contracts
   Compiling hello_world v0.1.0 (/path/to/package/hello_world/Scarb.toml)
    Finished release target(s) in 4 seconds
```

You can now use the `alexandria_math` package in `src/lib.cairo`:

```cairo
use alexandria_math::fibonacci;
fn main() -> felt252 {
    fibonacci::fib(0, 1, 10)
}
```

## Development dependencies

You can add a `[dev-dependencies]` section to your Scarb.toml whose format is equivalent to `[dependencies]`:

```toml
[dev-dependencies]
alexandria_math = { git = "https://github.com/keep-starknet-strange/alexandria.git" }
```

## Adding a dependency via `scarb add`

If you prefer, you can also ask Scarb to edit `Scarb.toml` to add a dependency automagically for you.
The `scarb add` command accepts many parameters, matching all possibilities of expressing dependencies.
It can also automatically keep the list sorted, if it already is.
For example, the above example of dependency on `alexandria_math`, can be also added like this:

```shell
scarb add alexandria_math --git https://github.com/keep-starknet-strange/alexandria.git --rev 27fbf5b
```

You can add development dependencies similarly by passing `--dev` flag:

```shell
scarb add --dev alexandria_math --git https://github.com/keep-starknet-strange/alexandria.git --rev 27fbf5b
```

## Removing a dependency

To remove a dependency, simply remove related lines from your `Scarb.toml`.

As a quick shortcut, the `scarb remove` (also available in short `scarb rm`) can clean the manifest automatically:

```shell
scarb rm alexandria_math
```

Removing development dependencies, like in `scarb add`, requires passing `--dev` flag:

```shell
scarb rm --dev alexandria_math
```<|MERGE_RESOLUTION|>--- conflicted
+++ resolved
@@ -3,17 +3,11 @@
 Scarb manages dependencies by cloning packages from their Git repositories.
 To add a dependency, simply declare it in your `Scarb.toml`.
 
-<<<<<<< HEAD
 > [!WARNING]
-> Using Git repositories as a foundation for package management is not the recommended approach anymore. 
-> Instead, [registries](../registries/overview.md) are now the primary way to manage dependencies. 
+> Using Git repositories as a foundation for package management is not the recommended approach anymore.
+> Instead, [registries](../registries/overview.md) are now the primary way to manage dependencies.
 > This guide will be updated to reflect the new approach soon.
 > For details on how to specify dependencies from the official registry, see [here](../reference/specifying-dependencies#specifying-dependencies-from-official-registry).
-=======
-> [!NOTE]
-> Using Git repositories as a foundation for package management is not an ideal
-> approach. Therefore, we plan to create a proper package registry in long term.
->>>>>>> 1f69ad65
 
 ## Adding a dependency
 
