--- conflicted
+++ resolved
@@ -29,14 +29,11 @@
 
 ## Using Starknet Foundry
 
-<<<<<<< HEAD
-[Starknet Foundry](https://foundry-rs.github.io/starknet-foundry) is another project developed by Software Mansion team.
-It enables advanced testing of Starknet contracts, including fuzz testing, forking the network state, setting-up a
+[Starknet Foundry](https://foundry-rs.github.io/starknet-foundry) is another project developed
+by [Software Mansion](https://swmansion.com/) team.
+It enables advanced testing of [Starknet](https://www.starknet.io/) contracts, including fuzz testing, forking the
+network state, setting-up a
 specific contract state in your tests, and many more.
-=======
-[Starknet Foundry](https://foundry-rs.github.io/starknet-foundry) is another project developed by [Software Mansion](https://swmansion.com/) team.
-It enables advanced testing of [Starknet](https://www.starknet.io/) contracts, including fuzz testing, forking the network state and many more.
->>>>>>> 8a374533
 
 In order to tell `scarb test` to use Starknet Foundry as the test runner testing in your project, define the following
 script:
