use crate::{
    AllocationContext, AuxData, Diagnostic, ExpansionDefinition, FullPathMarker,
    PostProcessContext, ProcMacroResult, Severity, TextSpan, Token, TokenStream,
    TokenStreamMetadata, TokenTree,
};
use cairo_lang_macro_stable::ffi::StableSlice;
use cairo_lang_macro_stable::{
    StableAuxData, StableDiagnostic, StableExpansion, StableFullPathMarker,
    StablePostProcessContext, StableProcMacroResult, StableSeverity, StableTextSpan, StableToken,
    StableTokenStream, StableTokenStreamMetadata, StableTokenTree,
};
use std::ffi::{c_char, CStr, CString};
use std::num::NonZeroU8;
use std::ptr::NonNull;
use std::slice;

impl ProcMacroResult {
    /// Convert to FFI-safe representation.
    ///
    /// # Safety
    #[doc(hidden)]
    pub fn into_stable(self) -> StableProcMacroResult {
        let diagnostics = self
            .diagnostics
            .into_iter()
            .map(|d| d.into_stable())
            .collect::<Vec<_>>();
        let full_path_markers = self
            .full_path_markers
            .into_iter()
            .map(|m| CString::new(m).unwrap().into_raw())
            .collect::<Vec<_>>();
        StableProcMacroResult {
            token_stream: self.token_stream.as_stable(),
            aux_data: AuxData::maybe_into_stable(self.aux_data),
            diagnostics: StableSlice::new(diagnostics),
            full_path_markers: StableSlice::new(full_path_markers),
        }
    }

    /// Convert to native Rust representation, without taking the ownership of the string.
    ///
    /// Note that you still need to free the memory by calling `free_owned_stable`.
    ///
    /// # Safety
    #[doc(hidden)]
    pub unsafe fn from_stable(result: &StableProcMacroResult) -> Self {
        let ctx = AllocationContext::with_capacity(result.token_stream.size_hint);
        let (ptr, n) = result.diagnostics.raw_parts();
        let diagnostics = slice::from_raw_parts(ptr, n)
            .iter()
            .map(|d| Diagnostic::from_stable(d))
            .collect::<Vec<_>>();
        let (ptr, n) = result.full_path_markers.raw_parts();
        let full_path_markers = slice::from_raw_parts(ptr, n)
            .iter()
            .map(|m| from_raw_cstr(*m))
            .collect::<Vec<_>>();
        ProcMacroResult {
            token_stream: TokenStream::from_stable_in(&result.token_stream, &ctx),
            diagnostics,
            full_path_markers,
            aux_data: AuxData::from_stable(&result.aux_data),
        }
    }

    /// Take the ownership of memory under the pointer and drop it.
    ///
    /// Useful when you need to free the allocated memory.
    /// Only use on the same side of FFI-barrier, where the memory has been allocated.
    ///
    /// # Safety
    #[doc(hidden)]
    pub unsafe fn free_owned_stable(result: StableProcMacroResult) {
        for diagnostic in result.diagnostics.into_owned() {
            Diagnostic::free_owned_stable(diagnostic);
        }
        for marker in result.full_path_markers.into_owned() {
            free_raw_cstring(marker)
        }
        TokenStream::free_owned_stable(result.token_stream);
        AuxData::free_owned_stable(result.aux_data);
    }
}

impl TextSpan {
    /// Convert to FFI-safe representation.
    #[doc(hidden)]
    pub fn into_stable(self) -> StableTextSpan {
        StableTextSpan {
            start: self.start,
            end: self.end,
        }
    }

    /// Convert to native Rust representation, without taking the ownership.
    #[doc(hidden)]
    pub fn from_stable(span: &StableTextSpan) -> Self {
        Self {
            start: span.start,
            end: span.end,
        }
    }

    #[doc(hidden)]
    pub fn free_owned_stable(span: StableTextSpan) {
        let _ = span;
    }
}

impl Token {
    /// Convert to FFI-safe representation.
    #[doc(hidden)]
<<<<<<< HEAD
    pub fn into_stable(self) -> StableToken {
        let ptr = self.content.as_ptr();
        let len = self.content.len();
        StableToken {
            span: self.span.map(TextSpan::into_stable),
=======
    pub fn as_stable(&self) -> StableToken {
        let ptr = self.content.as_ptr();
        let len = self.content.len();
        StableToken {
            span: self.span.clone().into_stable(),
>>>>>>> 69223b19
            ptr,
            len,
        }
    }

    /// Convert to native Rust representation, without taking the ownership of the string.
    ///
    /// Note that you still need to free the memory by calling `free_owned_stable`.
    ///
    /// # Safety
    #[doc(hidden)]
    pub unsafe fn from_stable_in(token: &StableToken, ctx: &AllocationContext) -> Self {
        let content = slice::from_raw_parts(token.ptr, token.len);
<<<<<<< HEAD
        let content = ctx.intern(std::str::from_utf8_unchecked(content));
        Self {
            content,
            span: token.span.as_ref().map(TextSpan::from_stable),
=======
        let content = ctx.intern(std::str::from_utf8(content).unwrap());
        Self {
            content,
            span: TextSpan::from_stable(&token.span),
>>>>>>> 69223b19
        }
    }

    /// Take the ownership of memory under the pointer and drop it.
    ///
    /// Useful when you need to free the allocated memory.
    /// Only use on the same side of FFI-barrier, where the memory has been allocated.
    ///
    /// # Safety
    #[doc(hidden)]
    pub unsafe fn free_owned_stable(token: StableToken) {
<<<<<<< HEAD
        if let Some(token_span) = token.span {
            TextSpan::free_owned_stable(token_span)
        }
=======
        TextSpan::free_owned_stable(token.span);
>>>>>>> 69223b19
    }
}

impl TokenTree {
    /// Convert to FFI-safe representation.
    #[doc(hidden)]
<<<<<<< HEAD
    pub fn into_stable(self) -> StableTokenTree {
        match self {
            Self::Ident(token) => StableTokenTree::Ident(token.into_stable()),
=======
    pub fn as_stable(&self) -> StableTokenTree {
        match self {
            Self::Ident(token) => StableTokenTree::Ident(token.as_stable()),
>>>>>>> 69223b19
        }
    }

    /// Convert to native Rust representation, without taking the ownership of the string.
    ///
    /// Note that you still need to free the memory by calling `free_owned_stable`.
    ///
    /// # Safety
    #[doc(hidden)]
    pub unsafe fn from_stable_in(token_tree: &StableTokenTree, ctx: &AllocationContext) -> Self {
        match token_tree {
            StableTokenTree::Ident(token) => Self::Ident(Token::from_stable_in(token, ctx)),
        }
    }

    /// Take the ownership of memory under the pointer and drop it.
    ///
    /// Useful when you need to free the allocated memory.
    /// Only use on the same side of FFI-barrier, where the memory has been allocated.
    ///
    /// # Safety
    #[doc(hidden)]
    pub unsafe fn free_owned_stable(token_tree: StableTokenTree) {
        match token_tree {
            StableTokenTree::Ident(token) => {
                Token::free_owned_stable(token);
            }
        }
    }
}

impl TokenStream {
    /// Convert to FFI-safe representation.
    ///
    /// # Safety
    #[doc(hidden)]
<<<<<<< HEAD
    pub fn into_stable(self) -> StableTokenStream {
        let mut size_hint: usize = 0;
        let tokens = self
            .tokens
            .into_iter()
            .map(|token| {
                size_hint += token.size_hint();
                token.into_stable()
=======
    pub fn as_stable(&self) -> StableTokenStream {
        let mut size_hint: usize = 0;
        let tokens = self
            .tokens
            .iter()
            .map(|token| {
                size_hint += token.size_hint();
                token.as_stable()
>>>>>>> 69223b19
            })
            .collect::<Vec<_>>();
        StableTokenStream {
            tokens: StableSlice::new(tokens),
<<<<<<< HEAD
            metadata: self.metadata.into_stable(),
=======
            metadata: self.metadata.clone().into_stable(),
>>>>>>> 69223b19
            size_hint,
        }
    }

    /// Convert to native Rust representation, without taking the ownership of the string.
    ///
    /// Note that you still need to free the memory by calling `free_owned_stable`.
    ///
    /// # Safety
    #[doc(hidden)]
    pub unsafe fn from_stable_in(
        token_stream: &StableTokenStream,
        ctx: &AllocationContext,
    ) -> Self {
        let (ptr, n) = token_stream.tokens.raw_parts();
        let tokens = slice::from_raw_parts(ptr, n)
            .iter()
            .map(|token_tree| TokenTree::from_stable_in(token_tree, ctx))
            .collect::<Vec<_>>();
        Self {
            tokens,
            metadata: TokenStreamMetadata::from_stable(&token_stream.metadata),
        }
    }

    /// Take the ownership of memory under the pointer and drop it.
    ///
    /// Useful when you need to free the allocated memory.
    /// Only use on the same side of FFI-barrier, where the memory has been allocated.
    ///
    /// # Safety
    #[doc(hidden)]
    pub unsafe fn free_owned_stable(token_stream: StableTokenStream) {
        for token_tree in token_stream.tokens.into_owned() {
            TokenTree::free_owned_stable(token_tree);
        }
        TokenStreamMetadata::free_owned_stable(token_stream.metadata);
    }
}

impl TokenStreamMetadata {
    /// Convert to FFI-safe representation.
    ///
    /// # Safety
    #[doc(hidden)]
    pub fn into_stable(self) -> StableTokenStreamMetadata {
        let original_file_path = self
            .original_file_path
            .and_then(|value| NonNull::new(CString::new(value).unwrap().into_raw()));
        let file_id = self
            .file_id
            .and_then(|value| NonNull::new(CString::new(value).unwrap().into_raw()));
        let edition = self
            .edition
            .and_then(|value| NonNull::new(CString::new(value).unwrap().into_raw()));
        StableTokenStreamMetadata {
            original_file_path,
            file_id,
            edition,
        }
    }

    /// Convert to native Rust representation, without taking the ownership of the string.
    ///
    /// Note that you still need to free the memory by calling `free_owned_stable`.
    ///
    /// # Safety
    #[doc(hidden)]
    pub unsafe fn from_stable(metadata: &StableTokenStreamMetadata) -> Self {
        let original_file_path = metadata
            .original_file_path
            .map(|raw| from_raw_cstr(raw.as_ptr()));
        let file_id = metadata.file_id.map(|raw| from_raw_cstr(raw.as_ptr()));
        let edition = metadata.edition.map(|raw| from_raw_cstr(raw.as_ptr()));
        Self {
            original_file_path,
            file_id,
            edition,
        }
    }

    /// Take the ownership of memory under the pointer and drop it.
    ///
    /// Useful when you need to free the allocated memory.
    /// Only use on the same side of FFI-barrier, where the memory has been allocated.
    ///
    /// # Safety
    #[doc(hidden)]
    pub unsafe fn free_owned_stable(metadata: StableTokenStreamMetadata) {
        if let Some(raw) = metadata.original_file_path {
            free_raw_cstring(raw.as_ptr());
        }
        if let Some(raw) = metadata.file_id {
            free_raw_cstring(raw.as_ptr());
        }
        if let Some(raw) = metadata.edition {
            free_raw_cstring(raw.as_ptr());
        }
    }
}

impl AuxData {
    /// Convert to FFI-safe representation.
    ///
    /// # Safety
    #[doc(hidden)]
    pub fn maybe_into_stable(aux_data: Option<Self>) -> StableAuxData {
        if let Some(aux_data) = aux_data {
            aux_data.into_stable()
        } else {
            StableAuxData::None
        }
    }

    /// Convert to FFI-safe representation.
    ///
    /// # Safety
    #[doc(hidden)]
    pub fn into_stable(self) -> StableAuxData {
        let value: Vec<u8> = self.into();
        StableAuxData::Some(StableSlice::new(value))
    }

    /// Convert to native Rust representation, without taking the ownership of the string.
    ///
    /// Note that you still need to free the memory by calling `free_owned_stable`.
    ///
    /// # Safety
    #[doc(hidden)]
    pub unsafe fn from_stable(aux_data: &StableAuxData) -> Option<Self> {
        match aux_data {
            StableAuxData::None => None,
            StableAuxData::Some(raw) => {
                let (ptr, n) = raw.raw_parts();
                let value = slice::from_raw_parts(ptr, n);
                Some(value.into())
            }
        }
    }

    /// Take the ownership of memory under the pointer and drop it.
    ///
    /// Useful when you need to free the allocated memory.
    /// Only use on the same side of FFI-barrier, where the memory has been allocated.
    ///
    /// # Safety
    #[doc(hidden)]
    pub unsafe fn free_owned_stable(aux_data: StableAuxData) {
        match aux_data {
            StableAuxData::None => {}
            StableAuxData::Some(raw) => {
                let _ = raw.into_owned();
            }
        };
    }
}

impl Diagnostic {
    // Convert to FFI-safe representation.
    ///
    /// # Safety
    #[doc(hidden)]
    pub fn into_stable(self) -> StableDiagnostic {
        StableDiagnostic {
            message: CString::new(self.message).unwrap().into_raw(),
            severity: self.severity.into_stable(),
        }
    }

    /// Convert to native Rust representation, without taking the ownership of the string.
    ///
    /// Note that you still need to free the memory by calling `free_owned_stable`.
    ///
    /// # Safety
    #[doc(hidden)]
    pub unsafe fn from_stable(diagnostic: &StableDiagnostic) -> Self {
        Self {
            message: from_raw_cstr(diagnostic.message),
            severity: Severity::from_stable(&diagnostic.severity),
        }
    }

    /// Take the ownership of memory under the pointer and drop it.
    ///
    /// Useful when you need to free the allocated memory.
    /// Only use on the same side of FFI-barrier, where the memory has been allocated.
    ///
    /// # Safety
    #[doc(hidden)]
    pub unsafe fn free_owned_stable(diagnostic: StableDiagnostic) {
        free_raw_cstring(diagnostic.message);
    }
}

impl Severity {
    /// Convert to FFI-safe representation.
    /// # Safety
    ///
    #[doc(hidden)]
    pub fn into_stable(self) -> StableSeverity {
        NonZeroU8::try_from(self as u8).unwrap()
    }

    /// Convert to native Rust representation.
    ///
    /// # Safety
    #[doc(hidden)]
    pub unsafe fn from_stable(severity: &StableSeverity) -> Self {
        if *severity == Self::Error.into_stable() {
            Self::Error
        } else {
            // Note that it defaults to warning for unknown values.
            Self::Warning
        }
    }
}

impl ExpansionDefinition {
    // Convert to FFI-safe representation.
    ///
    /// # Safety
    #[doc(hidden)]
    pub fn into_stable(self) -> StableExpansion {
        StableExpansion {
            name: CString::new(self.name).unwrap().into_raw(),
            kind: self.kind.into_stable(),
        }
    }

    /// Take the ownership of memory under the pointer and drop it.
    ///
    /// Useful when you need to free the allocated memory.
    /// Only use on the same side of FFI-barrier, where the memory has been allocated.
    ///
    /// # Safety
    #[doc(hidden)]
    pub unsafe fn free_owned(expansion: StableExpansion) {
        free_raw_cstring(expansion.name);
    }
}

impl FullPathMarker {
    // Convert to FFI-safe representation.
    ///
    /// # Safety
    #[doc(hidden)]
    pub fn into_stable(self) -> StableFullPathMarker {
        StableFullPathMarker {
            key: CString::new(self.key).unwrap().into_raw(),
            full_path: CString::new(self.full_path).unwrap().into_raw(),
        }
    }

    /// Convert to native Rust representation, without taking the ownership of the string.
    ///
    /// Note that you still need to free the memory by calling `free_owned_stable`.
    ///
    /// # Safety
    #[doc(hidden)]
    pub unsafe fn from_stable(marker: &StableFullPathMarker) -> Self {
        Self {
            key: from_raw_cstr(marker.key),
            full_path: from_raw_cstr(marker.full_path),
        }
    }

    /// Take the ownership of memory under the pointer and drop it.
    ///
    /// Useful when you need to free the allocated memory.
    /// Only use on the same side of FFI-barrier, where the memory has been allocated.
    ///
    /// # Safety
    #[doc(hidden)]
    pub unsafe fn free_owned_stable(marker: StableFullPathMarker) {
        free_raw_cstring(marker.key);
        free_raw_cstring(marker.full_path);
    }
}

impl PostProcessContext {
    // Convert to FFI-safe representation.
    ///
    /// # Safety
    #[doc(hidden)]
    pub fn into_stable(self) -> StablePostProcessContext {
        let aux_data = self
            .aux_data
            .into_iter()
            .map(|a| a.into_stable())
            .collect::<Vec<_>>();

        let full_path_markers = self
            .full_path_markers
            .into_iter()
            .map(|m| m.into_stable())
            .collect::<Vec<_>>();

        StablePostProcessContext {
            aux_data: StableSlice::new(aux_data),
            full_path_markers: StableSlice::new(full_path_markers),
        }
    }

    /// Convert to native Rust representation, without taking the ownership of the string.
    ///
    /// Note that you still need to free the memory by calling `free_owned_stable`.
    ///
    /// # Safety
    #[doc(hidden)]
    pub unsafe fn from_stable(context: &StablePostProcessContext) -> Self {
        let (ptr, n) = context.aux_data.raw_parts();
        let aux_data = slice::from_raw_parts(ptr, n)
            .iter()
            .filter_map(|a| AuxData::from_stable(a))
            .collect::<Vec<_>>();
        let (ptr, n) = context.full_path_markers.raw_parts();
        let full_path_markers = slice::from_raw_parts(ptr, n)
            .iter()
            .map(|m| FullPathMarker::from_stable(m))
            .collect::<Vec<_>>();
        Self {
            aux_data,
            full_path_markers,
        }
    }

    /// Take the ownership of memory under the pointer and drop it.
    ///
    /// Useful when you need to free the allocated memory.
    /// Only use on the same side of FFI-barrier, where the memory has been allocated.
    ///
    /// # Safety
    #[doc(hidden)]
    pub unsafe fn free_owned_stable(diagnostic: StablePostProcessContext) {
        for aux_data in diagnostic.aux_data.into_owned() {
            AuxData::free_owned_stable(aux_data)
        }
        for marker in diagnostic.full_path_markers.into_owned() {
            FullPathMarker::free_owned_stable(marker);
        }
    }
}

// Create a c-string from a raw pointer to a c_char, and drop it immediately.
// Note that this will free the underlying memory.
unsafe fn free_raw_cstring(raw: *mut c_char) {
    if !raw.is_null() {
        let _ = CString::from_raw(raw);
    }
}

// Note that this will not free the underlying memory.
// You still need to free the memory by calling `CString::from_raw`.
unsafe fn from_raw_cstr(raw: *mut c_char) -> String {
    if raw.is_null() {
        String::default()
    } else {
        let cstr = CStr::from_ptr(raw);
        cstr.to_string_lossy().to_string()
    }
}<|MERGE_RESOLUTION|>--- conflicted
+++ resolved
@@ -111,19 +111,11 @@
 impl Token {
     /// Convert to FFI-safe representation.
     #[doc(hidden)]
-<<<<<<< HEAD
-    pub fn into_stable(self) -> StableToken {
-        let ptr = self.content.as_ptr();
-        let len = self.content.len();
-        StableToken {
-            span: self.span.map(TextSpan::into_stable),
-=======
     pub fn as_stable(&self) -> StableToken {
         let ptr = self.content.as_ptr();
         let len = self.content.len();
         StableToken {
-            span: self.span.clone().into_stable(),
->>>>>>> 69223b19
+            span: self.span.clone().map(TextSpan::into_stable),
             ptr,
             len,
         }
@@ -137,17 +129,10 @@
     #[doc(hidden)]
     pub unsafe fn from_stable_in(token: &StableToken, ctx: &AllocationContext) -> Self {
         let content = slice::from_raw_parts(token.ptr, token.len);
-<<<<<<< HEAD
-        let content = ctx.intern(std::str::from_utf8_unchecked(content));
+        let content = ctx.intern(std::str::from_utf8(content).unwrap());
         Self {
             content,
             span: token.span.as_ref().map(TextSpan::from_stable),
-=======
-        let content = ctx.intern(std::str::from_utf8(content).unwrap());
-        Self {
-            content,
-            span: TextSpan::from_stable(&token.span),
->>>>>>> 69223b19
         }
     }
 
@@ -159,28 +144,18 @@
     /// # Safety
     #[doc(hidden)]
     pub unsafe fn free_owned_stable(token: StableToken) {
-<<<<<<< HEAD
         if let Some(token_span) = token.span {
             TextSpan::free_owned_stable(token_span)
-        }
-=======
-        TextSpan::free_owned_stable(token.span);
->>>>>>> 69223b19
+        };
     }
 }
 
 impl TokenTree {
     /// Convert to FFI-safe representation.
     #[doc(hidden)]
-<<<<<<< HEAD
-    pub fn into_stable(self) -> StableTokenTree {
-        match self {
-            Self::Ident(token) => StableTokenTree::Ident(token.into_stable()),
-=======
     pub fn as_stable(&self) -> StableTokenTree {
         match self {
             Self::Ident(token) => StableTokenTree::Ident(token.as_stable()),
->>>>>>> 69223b19
         }
     }
 
@@ -217,16 +192,6 @@
     ///
     /// # Safety
     #[doc(hidden)]
-<<<<<<< HEAD
-    pub fn into_stable(self) -> StableTokenStream {
-        let mut size_hint: usize = 0;
-        let tokens = self
-            .tokens
-            .into_iter()
-            .map(|token| {
-                size_hint += token.size_hint();
-                token.into_stable()
-=======
     pub fn as_stable(&self) -> StableTokenStream {
         let mut size_hint: usize = 0;
         let tokens = self
@@ -235,16 +200,11 @@
             .map(|token| {
                 size_hint += token.size_hint();
                 token.as_stable()
->>>>>>> 69223b19
             })
             .collect::<Vec<_>>();
         StableTokenStream {
             tokens: StableSlice::new(tokens),
-<<<<<<< HEAD
-            metadata: self.metadata.into_stable(),
-=======
             metadata: self.metadata.clone().into_stable(),
->>>>>>> 69223b19
             size_hint,
         }
     }
