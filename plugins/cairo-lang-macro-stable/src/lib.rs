use crate::ffi::{StableOption, StableSlice};
use std::num::NonZeroU8;
use std::os::raw::c_char;
use std::ptr::NonNull;

pub mod ffi;

#[repr(C)]
#[derive(Debug)]
pub struct StableToken {
<<<<<<< HEAD
    pub span: Option<StableTextSpan>,
=======
    pub span: StableTextSpan,
>>>>>>> d54b90d8
    pub ptr: *const u8,
    pub len: usize,
}

#[repr(C)]
#[derive(Debug)]
pub struct StableTextSpan {
<<<<<<< HEAD
    pub start: usize,
    pub end: usize,
=======
    pub start: u32,
    pub end: u32,
>>>>>>> d54b90d8
}

#[repr(C)]
#[derive(Debug)]
pub enum StableTokenTree {
    Ident(StableToken),
}

#[repr(C)]
#[derive(Debug)]
pub struct StableExpansion {
    pub name: *mut c_char,
    pub kind: StableExpansionKind,
}

pub type StableExpansionKind = NonZeroU8;

pub type StableExpansionsList = StableSlice<StableExpansion>;

/// Token stream.
///
/// This struct implements FFI-safe stable ABI.
#[repr(C)]
#[derive(Debug)]
pub struct StableTokenStream {
    pub tokens: StableSlice<StableTokenTree>,
    pub metadata: StableTokenStreamMetadata,
    pub size_hint: usize,
}

/// Token stream metadata.
///
/// This struct implements FFI-safe stable ABI.
#[repr(C)]
#[derive(Debug)]
pub struct StableTokenStreamMetadata {
    pub original_file_path: Option<NonNull<c_char>>,
    pub file_id: Option<NonNull<c_char>>,
    pub edition: Option<NonNull<c_char>>,
}

/// Auxiliary data returned by the procedural macro.
///
/// This struct implements FFI-safe stable ABI.
pub type StableAuxData = StableOption<StableSlice<u8>>;

/// Diagnostic returned by the procedural macro.
///
/// This struct implements FFI-safe stable ABI.
#[repr(C)]
#[derive(Debug)]
pub struct StableDiagnostic {
    pub message: *mut c_char,
    pub severity: StableSeverity,
}

/// The severity of a diagnostic.
///
/// This struct implements FFI-safe stable ABI.
pub type StableSeverity = NonZeroU8;

/// Procedural macro result.
///
/// This struct implements FFI-safe stable ABI.
#[repr(C)]
#[derive(Debug)]
pub struct StableProcMacroResult {
    pub token_stream: StableTokenStream,
    pub diagnostics: StableSlice<StableDiagnostic>,
    pub aux_data: StableAuxData,
    pub full_path_markers: StableSlice<*mut c_char>,
}

#[repr(C)]
pub struct StableResultWrapper {
    pub input: StableTokenStream,
    pub input_attr: StableTokenStream,
    pub output: StableProcMacroResult,
}

#[repr(C)]
pub struct StablePostProcessContext {
    pub aux_data: StableSlice<StableAuxData>,
    pub full_path_markers: StableSlice<StableFullPathMarker>,
}

#[repr(C)]
pub struct StableFullPathMarker {
    pub key: *mut c_char,
    pub full_path: *mut c_char,
}<|MERGE_RESOLUTION|>--- conflicted
+++ resolved
@@ -8,11 +8,7 @@
 #[repr(C)]
 #[derive(Debug)]
 pub struct StableToken {
-<<<<<<< HEAD
     pub span: Option<StableTextSpan>,
-=======
-    pub span: StableTextSpan,
->>>>>>> d54b90d8
     pub ptr: *const u8,
     pub len: usize,
 }
@@ -20,13 +16,8 @@
 #[repr(C)]
 #[derive(Debug)]
 pub struct StableTextSpan {
-<<<<<<< HEAD
-    pub start: usize,
-    pub end: usize,
-=======
     pub start: u32,
     pub end: u32,
->>>>>>> d54b90d8
 }
 
 #[repr(C)]
