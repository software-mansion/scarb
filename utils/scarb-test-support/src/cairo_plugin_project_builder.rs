--- conflicted
+++ resolved
@@ -126,8 +126,6 @@
     pub fn add_primitive_token_dep(self) -> Self {
         self.add_dep(r#"cairo-lang-primitive-token = "1""#)
     }
-<<<<<<< HEAD
-=======
 
     pub fn default_v1() -> Self {
         let default_name = "some";
@@ -147,7 +145,6 @@
             })
             .lib_rs(default_code)
     }
->>>>>>> 565475ff
 }
 
 impl Default for CairoPluginProjectBuilder {
