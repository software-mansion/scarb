--- conflicted
+++ resolved
@@ -41,11 +41,7 @@
 #[derive_macro]
 fn some_derive(_token_stream: TokenStream)-> ProcMacroResult {
     let content = "impl SomeImpl of SomeTrait {}".to_string();
-<<<<<<< HEAD
-    let span = Some(TextSpan { start: 0, end: content.len() });
-=======
-    let span = TextSpan { start: 0, end: content.len() as u32 };
->>>>>>> d54b90d8
+    let span = Some(TextSpan { start: 0, end: content.len() as u32 });
     ProcMacroResult::new(
         TokenStream::new(vec![
             TokenTree::Ident(
