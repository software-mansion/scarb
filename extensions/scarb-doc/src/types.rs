--- conflicted
+++ resolved
@@ -1,11 +1,8 @@
 use cairo_lang_semantic::items::functions::GenericFunctionId;
 use cairo_lang_semantic::items::us::SemanticUseEx;
-use cairo_lang_semantic::items::visibility;
-<<<<<<< HEAD
+use cairo_lang_semantic::items::visibility::{self, Visibility};
 use cairo_lang_semantic::resolve::ResolvedGenericItem;
-=======
 use cairo_lang_syntax::node::helpers::QueryAttrs;
->>>>>>> dcb5a922
 use cairo_lang_utils::Upcast;
 use itertools::{chain, Itertools};
 use serde::Serialize;
@@ -13,19 +10,11 @@
 use cairo_lang_defs::db::DefsGroup;
 use cairo_lang_defs::diagnostic_utils::StableLocation;
 use cairo_lang_defs::ids::{
-<<<<<<< HEAD
     ConstantId, EnumId, ExternFunctionId, ExternTypeId, FreeFunctionId, GenericTypeId, ImplAliasId,
-    ImplConstantDefId, ImplDefId, ImplFunctionId, ImplItemId, ImplTypeDefId, LookupItemId,
-    MemberId, ModuleId, ModuleItemId, ModuleTypeAliasId, StructId, SubmoduleId,
-    TopLevelLanguageElementId, TraitConstantId, TraitFunctionId, TraitId, TraitItemId, TraitTypeId,
-    UseId, VariantId,
-=======
-    ConstantId, EnumId, ExternFunctionId, ExternTypeId, FreeFunctionId, ImplAliasId,
     ImplConstantDefId, ImplDefId, ImplFunctionId, ImplItemId, ImplTypeDefId, LanguageElementId,
     LookupItemId, MemberId, ModuleId, ModuleItemId, ModuleTypeAliasId, NamedLanguageElementId,
-    StructId, TopLevelLanguageElementId, TraitConstantId, TraitFunctionId, TraitId, TraitItemId,
-    TraitTypeId, VariantId,
->>>>>>> dcb5a922
+    StructId, SubmoduleId, TopLevelLanguageElementId, TraitConstantId, TraitFunctionId, TraitId,
+    TraitItemId, TraitTypeId, UseId, VariantId,
 };
 use cairo_lang_doc::db::DocGroup;
 use cairo_lang_doc::documentable_item::DocumentableItemId;
@@ -116,7 +105,12 @@
             .unwrap()
             .iter()
             .filter_map(|(use_id, _)| {
-                if should_include_item(use_id) {
+                let visibility = db
+                    .module_item_info_by_name(module_id, use_id.name(db))
+                    .unwrap()
+                    .unwrap()
+                    .visibility;
+                if visibility == Visibility::Public {
                     Some(db.use_resolved_item(*use_id).unwrap())
                 } else {
                     None
