<<<<<<< HEAD
use std::sync::Arc;

use anyhow::Result;
use cairo_lang_diagnostics::{DiagnosticAdded, Maybe};
use cairo_lang_semantic::items::visibility;
=======
use cairo_lang_semantic::items::functions::GenericFunctionId;
use cairo_lang_semantic::items::us::SemanticUseEx;
use cairo_lang_semantic::items::visibility::{self, Visibility};
use cairo_lang_semantic::resolve::ResolvedGenericItem;
>>>>>>> a25351c4
use cairo_lang_syntax::node::helpers::QueryAttrs;
use cairo_lang_utils::ordered_hash_map::OrderedHashMap;
use cairo_lang_utils::Upcast;
use itertools::chain;
use serde::Serialize;

use cairo_lang_defs::db::DefsGroup;
use cairo_lang_defs::ids::{
    ConstantId, EnumId, ExternFunctionId, ExternTypeId, FreeFunctionId, GenericTypeId, ImplAliasId,
    ImplConstantDefId, ImplDefId, ImplFunctionId, ImplItemId, ImplTypeDefId, LanguageElementId,
    LookupItemId, MemberId, ModuleId, ModuleItemId, ModuleTypeAliasId, NamedLanguageElementId,
    StructId, SubmoduleId, TopLevelLanguageElementId, TraitConstantId, TraitFunctionId, TraitId,
    TraitItemId, TraitTypeId, VariantId,
};
use cairo_lang_doc::db::DocGroup;
use cairo_lang_doc::documentable_item::DocumentableItemId;
use cairo_lang_filesystem::ids::CrateId;
use cairo_lang_semantic::db::SemanticGroup;
use cairo_lang_syntax::node::{
    ast::{self},
    SyntaxNode,
};

use crate::db::ScarbDocDatabase;

#[derive(Serialize, Clone)]
pub struct Crate {
    pub root_module: Module,
}

impl Crate {
    pub fn new(
        db: &ScarbDocDatabase,
        crate_id: CrateId,
        include_private_items: bool,
    ) -> Maybe<Self> {
        let root_module_id = ModuleId::CrateRoot(crate_id);
        Ok(Self {
            root_module: Module::new(db, root_module_id, root_module_id, include_private_items)?,
        })
    }
}

fn is_visible_in_module(
    db: &ScarbDocDatabase,
    root_module_id: ModuleId,
    element_id: &dyn TopLevelLanguageElementId,
) -> Maybe<bool> {
    let cotaining_module_id = element_id.parent_module(db);
    match db.module_item_info_by_name(cotaining_module_id, element_id.name(db.upcast()))? {
        Some(module_item_info) => Ok(visibility::peek_visible_in(
            db,
            module_item_info.visibility,
            cotaining_module_id,
            root_module_id,
        )),
        None => Ok(false),
    }
}

#[derive(Serialize, Clone)]
pub struct Module {
    #[serde(skip)]
    pub module_id: ModuleId,
    pub item_data: ItemData,

    pub submodules: Vec<Module>,
    pub constants: Vec<Constant>,
    pub free_functions: Vec<FreeFunction>,
    pub structs: Vec<Struct>,
    pub enums: Vec<Enum>,
    pub type_aliases: Vec<TypeAlias>,
    pub impl_aliases: Vec<ImplAlias>,
    pub traits: Vec<Trait>,
    pub impls: Vec<Impl>,
    pub extern_types: Vec<ExternType>,
    pub extern_functions: Vec<ExternFunction>,
}

struct ModulePubUses {
    pub use_constants: Vec<ConstantId>,
    pub use_free_functions: Vec<FreeFunctionId>,
    pub use_structs: Vec<StructId>,
    pub use_enums: Vec<EnumId>,
    pub use_module_type_aliases: Vec<ModuleTypeAliasId>,
    pub use_impl_aliases: Vec<ImplAliasId>,
    pub use_traits: Vec<TraitId>,
    pub use_impl_defs: Vec<ImplDefId>,
    pub use_extern_types: Vec<ExternTypeId>,
    pub use_extern_functions: Vec<ExternFunctionId>,
    pub use_submodules: Vec<SubmoduleId>,
    pub use_crates: Vec<CrateId>,
}

impl ModulePubUses {
    pub fn new(db: &ScarbDocDatabase, module_id: ModuleId) -> Self {
        let module_use_items: Vec<ResolvedGenericItem> = db
            .module_uses(module_id)
            .unwrap()
            .iter()
            .filter_map(|(use_id, _)| {
                let visibility = db
                    .module_item_info_by_name(module_id, use_id.name(db))
                    .unwrap()
                    .unwrap()
                    .visibility;
                if visibility == Visibility::Public {
                    Some(db.use_resolved_item(*use_id).unwrap())
                } else {
                    None
                }
            })
            .collect();

        let mut use_constants = Vec::new();
        let mut use_free_functions = Vec::new();
        let mut use_structs = Vec::new();
        let mut use_enums = Vec::new();
        let mut use_module_type_aliases = Vec::new();
        let mut use_impl_aliases = Vec::new();
        let mut use_traits = Vec::new();
        let mut use_impl_defs = Vec::new();
        let mut use_extern_types = Vec::new();
        let mut use_extern_functions = Vec::new();
        let mut use_submodules = Vec::new();
        let mut use_crates = Vec::new();

        for item in module_use_items {
            match item {
                ResolvedGenericItem::GenericConstant(id) => use_constants.push(id),
                ResolvedGenericItem::GenericFunction(GenericFunctionId::Free(id)) => {
                    use_free_functions.push(id)
                }
                ResolvedGenericItem::GenericType(GenericTypeId::Struct(id)) => use_structs.push(id),
                ResolvedGenericItem::GenericType(GenericTypeId::Enum(id)) => use_enums.push(id),
                ResolvedGenericItem::GenericTypeAlias(id) => use_module_type_aliases.push(id),
                ResolvedGenericItem::GenericImplAlias(id) => use_impl_aliases.push(id),
                ResolvedGenericItem::Trait(id) => use_traits.push(id),
                ResolvedGenericItem::Impl(id) => use_impl_defs.push(id),
                ResolvedGenericItem::GenericType(GenericTypeId::Extern(id)) => {
                    use_extern_types.push(id)
                }
                ResolvedGenericItem::GenericFunction(GenericFunctionId::Extern(id)) => {
                    use_extern_functions.push(id)
                }
                ResolvedGenericItem::Module(ModuleId::Submodule(id)) => use_submodules.push(id),
                ResolvedGenericItem::Module(ModuleId::CrateRoot(id)) => use_crates.push(id),
                _ => (),
            }
        }

        Self {
            use_constants,
            use_free_functions,
            use_structs,
            use_enums,
            use_module_type_aliases,
            use_impl_aliases,
            use_traits,
            use_impl_defs,
            use_extern_types,
            use_extern_functions,
            use_submodules,
            use_crates,
        }
    }
}

impl Module {
    pub fn new(
        db: &ScarbDocDatabase,
        module_id: ModuleId,
        root_module_id: ModuleId,
        include_private_items: bool,
    ) -> Maybe<Self> {
        // FIXME(#1438): compiler doesn't support fetching root crate doc
        let item_data = match module_id {
            ModuleId::CrateRoot(crate_id) => ItemData::new_crate(db, crate_id),
            ModuleId::Submodule(submodule_id) => ItemData::new_without_signature(
                db,
                submodule_id,
                LookupItemId::ModuleItem(ModuleItemId::Submodule(submodule_id)).into(),
            ),
        };

        let should_include_item = |id: &dyn TopLevelLanguageElementId| {
            let syntax_node = id.stable_location(db.upcast()).syntax_node(db.upcast());

            Ok(
                (include_private_items || is_visible_in_module(db, root_module_id, id)?)
                    && !is_doc_hidden_attr(db, &syntax_node),
            )
        };

<<<<<<< HEAD
        let module_constants = db.module_constants(module_id)?;
        let constants = filter_map_item_id_to_item(module_constants, should_include_item, |id| {
            Ok(Constant::new(db, id))
        })?;

        let module_free_functions = db.module_free_functions(module_id)?;
        let free_functions =
            filter_map_item_id_to_item(module_free_functions, should_include_item, |id| {
                Ok(FreeFunction::new(db, id))
            })?;

        let module_structs = db.module_structs(module_id)?;
        let structs = filter_map_item_id_to_item(module_structs, should_include_item, |id| {
            Struct::new(db, id, root_module_id, include_private_items)
        })?;

        let module_enums = db.module_enums(module_id)?;
        let enums =
            filter_map_item_id_to_item(module_enums, should_include_item, |id| Enum::new(db, id))?;

        let module_type_aliases = db.module_type_aliases(module_id)?;
        let type_aliases =
            filter_map_item_id_to_item(module_type_aliases, should_include_item, |id| {
                Ok(TypeAlias::new(db, id))
            })?;

        let module_impl_aliases = db.module_impl_aliases(module_id)?;
        let impl_aliases =
            filter_map_item_id_to_item(module_impl_aliases, should_include_item, |id| {
                Ok(ImplAlias::new(db, id))
            })?;

        let module_traits = db.module_traits(module_id)?;
        let traits = filter_map_item_id_to_item(module_traits, should_include_item, |id| {
            Trait::new(db, id)
        })?;

        let module_impls = db.module_impls(module_id)?;
        let impls =
            filter_map_item_id_to_item(module_impls, should_include_item, |id| Impl::new(db, id))?;

        let module_extern_types = db.module_extern_types(module_id)?;
        let extern_types =
            filter_map_item_id_to_item(module_extern_types, should_include_item, |id| {
                Ok(ExternType::new(db, id))
            })?;

        let module_extern_functions = db.module_extern_functions(module_id)?;
        let extern_functions =
            filter_map_item_id_to_item(module_extern_functions, should_include_item, |id| {
                Ok(ExternFunction::new(db, id))
            })?;

        let module_submodules = db.module_submodules(module_id)?;
        let submodules: Vec<Module> =
            filter_map_item_id_to_item(module_submodules, should_include_item, |id| {
                Module::new(
=======
        let module_pubuses = ModulePubUses::new(db, module_id);

        let module_constants = db.module_constants(module_id).unwrap();
        let constants = chain!(module_constants.keys(), module_pubuses.use_constants.iter())
            .filter(|id| should_include_item(*id))
            .map(|id| Constant::new(db, *id))
            .collect();

        let module_free_functions = db.module_free_functions(module_id).unwrap();
        let free_functions = chain!(
            module_free_functions.keys(),
            module_pubuses.use_free_functions.iter()
        )
        .filter(|id| should_include_item(*id))
        .map(|id| FreeFunction::new(db, *id))
        .collect();

        let module_structs = db.module_structs(module_id).unwrap();
        let structs = chain!(module_structs.keys(), module_pubuses.use_structs.iter())
            .filter(|id| should_include_item(*id))
            .map(|id| Struct::new(db, *id, root_module_id, include_private_items))
            .collect();

        let module_enums = db.module_enums(module_id).unwrap();
        let enums = chain!(module_enums.keys(), module_pubuses.use_enums.iter())
            .filter(|id| should_include_item(*id))
            .map(|id| Enum::new(db, *id))
            .collect();

        let module_type_aliases = db.module_type_aliases(module_id).unwrap();
        let type_aliases = chain!(
            module_type_aliases.keys(),
            module_pubuses.use_module_type_aliases.iter()
        )
        .filter(|id| should_include_item(*id))
        .map(|id| TypeAlias::new(db, *id))
        .collect();

        let module_impl_aliases = db.module_impl_aliases(module_id).unwrap();
        let impl_aliases = chain!(
            module_impl_aliases.keys(),
            module_pubuses.use_impl_aliases.iter()
        )
        .filter(|id| should_include_item(*id))
        .map(|id| ImplAlias::new(db, *id))
        .collect();

        let module_traits = db.module_traits(module_id).unwrap();
        let traits = chain!(module_traits.keys(), module_pubuses.use_traits.iter())
            .filter(|id| should_include_item(*id))
            .map(|id| Trait::new(db, *id))
            .collect();

        let module_impls = db.module_impls(module_id).unwrap();
        let impls = chain!(module_impls.keys(), module_pubuses.use_impl_defs.iter())
            .filter(|id| should_include_item(*id))
            .map(|id| Impl::new(db, *id))
            .collect();

        let module_extern_types = db.module_extern_types(module_id).unwrap();
        let extern_types = chain!(
            module_extern_types.keys(),
            module_pubuses.use_extern_types.iter()
        )
        .filter(|id| should_include_item(*id))
        .map(|id| ExternType::new(db, *id))
        .collect();

        let module_extern_functions = db.module_extern_functions(module_id).unwrap();
        let extern_functions = chain!(
            module_extern_functions.keys(),
            module_pubuses.use_extern_functions.iter()
        )
        .filter(|id| should_include_item(*id))
        .map(|id| ExternFunction::new(db, *id))
        .collect();

        let module_submodules = db.module_submodules(module_id).unwrap();
        let mut submodules: Vec<Module> = chain!(
            module_submodules.keys(),
            module_pubuses.use_submodules.iter()
        )
        .filter(|id| should_include_item(*id))
        .map(|id| {
            Self::new(
                db,
                root_module_id,
                ModuleId::Submodule(*id),
                include_private_items,
            )
        })
        .collect();

        let reexported_crates_as_modules: Vec<Module> = module_pubuses
            .use_crates
            .iter()
            .map(|id| {
                Self::new(
>>>>>>> a25351c4
                    db,
                    ModuleId::Submodule(id),
                    root_module_id,
<<<<<<< HEAD
=======
                    ModuleId::CrateRoot(*id),
>>>>>>> a25351c4
                    include_private_items,
                )
            })?;

<<<<<<< HEAD
        Ok(Self {
=======
        submodules.extend(reexported_crates_as_modules);

        Self {
>>>>>>> a25351c4
            module_id,
            item_data,
            submodules,
            constants,
            free_functions,
            structs,
            enums,
            type_aliases,
            impl_aliases,
            traits,
            impls,
            extern_types,
            extern_functions,
        })
    }
}

/// Takes the HashMap of items (returned from db query), filter them based on the `should_include_item_function` returned value,
/// and then generates an item based on its ID with function `generate_item_function`.
/// Generic types:
/// T - Type representing ID of an item. Accepts any kind of `TopLevelLanguageElementId`.
/// F - function that checks whether the id should be included in the result Vector.
/// G - A closure (as a function), which generates an item based on the item's ID.
/// J - Type representing an item ast type.
/// K - Type of generated item.
fn filter_map_item_id_to_item<T, F, G, K, J>(
    items: Arc<OrderedHashMap<T, J>>,
    should_include_item_function: F,
    generate_item_function: G,
) -> Result<Vec<K>, DiagnosticAdded>
where
    T: Copy + TopLevelLanguageElementId,
    F: Fn(&dyn TopLevelLanguageElementId) -> Result<bool, DiagnosticAdded>,
    G: Fn(T) -> Maybe<K>,
{
    items
        .iter()
        .filter_map(|(id, _)| match should_include_item_function(id) {
            Ok(result) => {
                if !result {
                    return None;
                }
                Some(Ok(generate_item_function(*id)))
            }
            Err(a) => Some(Err(a)),
        })
        .collect::<Maybe<Maybe<Vec<K>>>>()?
}

fn is_doc_hidden_attr(db: &ScarbDocDatabase, syntax_node: &SyntaxNode) -> bool {
    syntax_node.has_attr_with_arg(db, "doc", "hidden")
}

#[derive(Serialize, Clone)]
pub struct ItemData {
    pub name: String,
    pub doc: Option<String>,
    pub signature: Option<String>,
    pub full_path: String,
}

impl ItemData {
    pub fn new(
        db: &ScarbDocDatabase,
        id: impl TopLevelLanguageElementId,
        documentable_item_id: DocumentableItemId,
    ) -> Self {
        Self {
            name: id.name(db).into(),
            doc: db.get_item_documentation(documentable_item_id),
            signature: Some(db.get_item_signature(documentable_item_id)),
            full_path: id.full_path(db),
        }
    }

    pub fn new_without_signature(
        db: &ScarbDocDatabase,
        id: impl TopLevelLanguageElementId,
        documentable_item_id: DocumentableItemId,
    ) -> Self {
        Self {
            name: id.name(db).into(),
            doc: db.get_item_documentation(documentable_item_id),
            signature: None,
            full_path: id.full_path(db),
        }
    }

    pub fn new_crate(db: &ScarbDocDatabase, id: CrateId) -> Self {
        Self {
            name: id.name(db).into(),
            doc: db.get_item_documentation(DocumentableItemId::Crate(id)),
            signature: None,
            full_path: ModuleId::CrateRoot(id).full_path(db),
        }
    }
}

#[derive(Serialize, Clone)]
pub struct Constant {
    #[serde(skip)]
    pub id: ConstantId,
    #[serde(skip)]
    pub node: ast::ItemConstantPtr,

    pub item_data: ItemData,
}

impl Constant {
    pub fn new(db: &ScarbDocDatabase, id: ConstantId) -> Self {
        let node = id.stable_ptr(db);
        Self {
            id,
            node,
            item_data: ItemData::new(
                db,
                id,
                LookupItemId::ModuleItem(ModuleItemId::Constant(id)).into(),
            ),
        }
    }
}

#[derive(Serialize, Clone)]
pub struct FreeFunction {
    #[serde(skip)]
    pub id: FreeFunctionId,
    #[serde(skip)]
    pub node: ast::FunctionWithBodyPtr,

    pub item_data: ItemData,
}

impl FreeFunction {
    pub fn new(db: &ScarbDocDatabase, id: FreeFunctionId) -> Self {
        let node = id.stable_ptr(db);
        Self {
            id,
            node,
            item_data: ItemData::new(
                db,
                id,
                LookupItemId::ModuleItem(ModuleItemId::FreeFunction(id)).into(),
            ),
        }
    }
}

#[derive(Serialize, Clone)]
pub struct Struct {
    #[serde(skip)]
    pub id: StructId,
    #[serde(skip)]
    pub node: ast::ItemStructPtr,

    pub members: Vec<Member>,

    pub item_data: ItemData,
}

impl Struct {
    pub fn new(
        db: &ScarbDocDatabase,
        id: StructId,
        root_module_id: ModuleId,
        include_private_items: bool,
    ) -> Maybe<Self> {
        let members = db.struct_members(id)?;

        let item_data = ItemData::new_without_signature(
            db,
            id,
            LookupItemId::ModuleItem(ModuleItemId::Struct(id)).into(),
        );
        let members = members
            .iter()
            .filter_map(|(_, semantic_member)| {
                match is_visible_in_module(db, root_module_id, &semantic_member.id) {
                    Ok(visible) => {
                        let syntax_node = &semantic_member
                            .id
                            .stable_location(db.upcast())
                            .syntax_node(db.upcast());
                        if (include_private_items || visible)
                            && !is_doc_hidden_attr(db, syntax_node)
                        {
                            Some(Ok(Member::new(db, semantic_member.id)))
                        } else {
                            None
                        }
                    }
                    Err(e) => Some(Err(e)),
                }
            })
            .collect::<Maybe<Vec<_>>>()?;

        let node = id.stable_ptr(db);
        Ok(Self {
            id,
            node,
            members,
            item_data,
        })
    }
}

#[derive(Serialize, Clone)]
pub struct Member {
    #[serde(skip)]
    pub id: MemberId,
    #[serde(skip)]
    pub node: ast::MemberPtr,

    pub item_data: ItemData,
}

impl Member {
    pub fn new(db: &ScarbDocDatabase, id: MemberId) -> Self {
        let node = id.stable_ptr(db);

        Self {
            id,
            node,
            item_data: ItemData::new(db, id, DocumentableItemId::Member(id)),
        }
    }
}

#[derive(Serialize, Clone)]
pub struct Enum {
    #[serde(skip)]
    pub id: EnumId,
    #[serde(skip)]
    pub node: ast::ItemEnumPtr,

    pub variants: Vec<Variant>,

    pub item_data: ItemData,
}

impl Enum {
    pub fn new(db: &ScarbDocDatabase, id: EnumId) -> Maybe<Self> {
        let variants = db.enum_variants(id)?;
        let item_data = ItemData::new_without_signature(
            db,
            id,
            LookupItemId::ModuleItem(ModuleItemId::Enum(id)).into(),
        );

        let variants = variants
            .iter()
            .map(|(_name, variant_id)| Variant::new(db, *variant_id))
            .collect::<Vec<_>>();

        let node = id.stable_ptr(db);
        Ok(Self {
            id,
            node,
            variants,
            item_data,
        })
    }
}

#[derive(Serialize, Clone)]
pub struct Variant {
    #[serde(skip)]
    pub id: VariantId,
    #[serde(skip)]
    pub node: ast::VariantPtr,

    pub item_data: ItemData,
}

impl Variant {
    pub fn new(db: &ScarbDocDatabase, id: VariantId) -> Self {
        let node = id.stable_ptr(db);

        Self {
            id,
            node,
            item_data: ItemData::new(db, id, DocumentableItemId::Variant(id)),
        }
    }
}

#[derive(Serialize, Clone)]
pub struct TypeAlias {
    #[serde(skip)]
    pub id: ModuleTypeAliasId,
    #[serde(skip)]
    pub node: ast::ItemTypeAliasPtr,

    pub item_data: ItemData,
}

impl TypeAlias {
    pub fn new(db: &ScarbDocDatabase, id: ModuleTypeAliasId) -> Self {
        let node = id.stable_ptr(db);
        Self {
            id,
            node,
            item_data: ItemData::new(
                db,
                id,
                LookupItemId::ModuleItem(ModuleItemId::TypeAlias(id)).into(),
            ),
        }
    }
}

#[derive(Serialize, Clone)]
pub struct ImplAlias {
    #[serde(skip)]
    pub id: ImplAliasId,
    #[serde(skip)]
    pub node: ast::ItemImplAliasPtr,

    pub item_data: ItemData,
}

impl ImplAlias {
    pub fn new(db: &ScarbDocDatabase, id: ImplAliasId) -> Self {
        let node = id.stable_ptr(db);
        Self {
            id,
            node,
            item_data: ItemData::new(
                db,
                id,
                LookupItemId::ModuleItem(ModuleItemId::ImplAlias(id)).into(),
            ),
        }
    }
}

#[derive(Serialize, Clone)]
pub struct Trait {
    #[serde(skip)]
    pub id: TraitId,
    #[serde(skip)]
    pub node: ast::ItemTraitPtr,

    pub trait_constants: Vec<TraitConstant>,
    pub trait_types: Vec<TraitType>,
    pub trait_functions: Vec<TraitFunction>,

    pub item_data: ItemData,
}

impl Trait {
    pub fn new(db: &ScarbDocDatabase, id: TraitId) -> Maybe<Self> {
        let item_data = ItemData::new(
            db,
            id,
            LookupItemId::ModuleItem(ModuleItemId::Trait(id)).into(),
        );

        let trait_constants = db.trait_constants(id)?;
        let trait_constants = trait_constants
            .iter()
            .map(|(_name, trait_constant_id)| TraitConstant::new(db, *trait_constant_id))
            .collect::<Vec<_>>();

        let trait_types = db.trait_types(id)?;
        let trait_types = trait_types
            .iter()
            .map(|(_name, trait_type_id)| TraitType::new(db, *trait_type_id))
            .collect::<Vec<_>>();

        let trait_functions = db.trait_functions(id)?;
        let trait_functions = trait_functions
            .iter()
            .map(|(_name, trait_function_id)| TraitFunction::new(db, *trait_function_id))
            .collect::<Vec<_>>();

        let node = id.stable_ptr(db);
        Ok(Self {
            id,
            node,
            trait_constants,
            trait_types,
            trait_functions,
            item_data,
        })
    }
}

#[derive(Serialize, Clone)]
pub struct TraitConstant {
    #[serde(skip)]
    pub id: TraitConstantId,
    #[serde(skip)]
    pub node: ast::TraitItemConstantPtr,

    pub item_data: ItemData,
}

impl TraitConstant {
    pub fn new(db: &ScarbDocDatabase, id: TraitConstantId) -> Self {
        let node = id.stable_ptr(db);

        Self {
            id,
            node,
            item_data: ItemData::new(
                db,
                id,
                LookupItemId::TraitItem(TraitItemId::Constant(id)).into(),
            ),
        }
    }
}

#[derive(Serialize, Clone)]
pub struct TraitType {
    #[serde(skip)]
    pub id: TraitTypeId,
    #[serde(skip)]
    pub node: ast::TraitItemTypePtr,

    pub item_data: ItemData,
}

impl TraitType {
    pub fn new(db: &ScarbDocDatabase, id: TraitTypeId) -> Self {
        let node = id.stable_ptr(db);

        Self {
            id,
            node,
            item_data: ItemData::new(
                db,
                id,
                LookupItemId::TraitItem(TraitItemId::Type(id)).into(),
            ),
        }
    }
}

#[derive(Serialize, Clone)]
pub struct TraitFunction {
    #[serde(skip)]
    pub id: TraitFunctionId,
    #[serde(skip)]
    pub node: ast::TraitItemFunctionPtr,

    pub item_data: ItemData,
}

impl TraitFunction {
    pub fn new(db: &ScarbDocDatabase, id: TraitFunctionId) -> Self {
        let node = id.stable_ptr(db);

        Self {
            id,
            node,
            item_data: ItemData::new(
                db,
                id,
                LookupItemId::TraitItem(TraitItemId::Function(id)).into(),
            ),
        }
    }
}

#[derive(Serialize, Clone)]
pub struct Impl {
    #[serde(skip)]
    pub id: ImplDefId,
    #[serde(skip)]
    pub node: ast::ItemImplPtr,

    pub impl_types: Vec<ImplType>,
    pub impl_constants: Vec<ImplConstant>,
    pub impl_functions: Vec<ImplFunction>,

    pub item_data: ItemData,
}

impl Impl {
    pub fn new(db: &ScarbDocDatabase, id: ImplDefId) -> Maybe<Self> {
        let item_data = ItemData::new(
            db,
            id,
            LookupItemId::ModuleItem(ModuleItemId::Impl(id)).into(),
        );

        let impl_types = db.impl_types(id)?;
        let impl_types = impl_types
            .iter()
            .map(|(id, _)| ImplType::new(db, *id))
            .collect::<Vec<_>>();

        let impl_constants = db.impl_constants(id)?;
        let impl_constants = impl_constants
            .iter()
            .map(|(id, _)| ImplConstant::new(db, *id))
            .collect::<Vec<_>>();

        let impl_functions = db.impl_functions(id)?;
        let impl_functions = impl_functions
            .iter()
            .map(|(_name, id)| ImplFunction::new(db, *id))
            .collect::<Vec<_>>();

        let node = id.stable_ptr(db);
        Ok(Self {
            id,
            node,
            impl_types,
            impl_constants,
            impl_functions,
            item_data,
        })
    }
}

#[derive(Serialize, Clone)]
pub struct ImplType {
    #[serde(skip)]
    pub id: ImplTypeDefId,
    #[serde(skip)]
    pub node: ast::ItemTypeAliasPtr,

    pub item_data: ItemData,
}

impl ImplType {
    pub fn new(db: &ScarbDocDatabase, id: ImplTypeDefId) -> Self {
        let node = id.stable_ptr(db);

        Self {
            id,
            node,
            item_data: ItemData::new(db, id, LookupItemId::ImplItem(ImplItemId::Type(id)).into()),
        }
    }
}

#[derive(Serialize, Clone)]
pub struct ImplConstant {
    #[serde(skip)]
    pub id: ImplConstantDefId,
    #[serde(skip)]
    pub node: ast::ItemConstantPtr,

    pub item_data: ItemData,
}

impl ImplConstant {
    pub fn new(db: &ScarbDocDatabase, id: ImplConstantDefId) -> Self {
        let node = id.stable_ptr(db);

        Self {
            id,
            node,
            item_data: ItemData::new(
                db,
                id,
                LookupItemId::ImplItem(ImplItemId::Constant(id)).into(),
            ),
        }
    }
}

#[derive(Serialize, Clone)]
pub struct ImplFunction {
    #[serde(skip)]
    pub id: ImplFunctionId,
    #[serde(skip)]
    pub node: ast::FunctionWithBodyPtr,

    pub item_data: ItemData,
}

impl ImplFunction {
    pub fn new(db: &ScarbDocDatabase, id: ImplFunctionId) -> Self {
        let node = id.stable_ptr(db);

        Self {
            id,
            node,
            item_data: ItemData::new(
                db,
                id,
                LookupItemId::ImplItem(ImplItemId::Function(id)).into(),
            ),
        }
    }
}

#[derive(Serialize, Clone)]
pub struct ExternType {
    #[serde(skip)]
    pub id: ExternTypeId,
    #[serde(skip)]
    pub node: ast::ItemExternTypePtr,

    pub item_data: ItemData,
}

impl ExternType {
    pub fn new(db: &ScarbDocDatabase, id: ExternTypeId) -> Self {
        let node = id.stable_ptr(db);
        Self {
            id,
            node,
            item_data: ItemData::new(
                db,
                id,
                LookupItemId::ModuleItem(ModuleItemId::ExternType(id)).into(),
            ),
        }
    }
}

#[derive(Serialize, Clone)]
pub struct ExternFunction {
    #[serde(skip)]
    pub id: ExternFunctionId,
    #[serde(skip)]
    pub node: ast::ItemExternFunctionPtr,

    pub item_data: ItemData,
}

impl ExternFunction {
    pub fn new(db: &ScarbDocDatabase, id: ExternFunctionId) -> Self {
        let node = id.stable_ptr(db);
        Self {
            id,
            node,
            item_data: ItemData::new(
                db,
                id,
                LookupItemId::ModuleItem(ModuleItemId::ExternFunction(id)).into(),
            ),
        }
    }
}<|MERGE_RESOLUTION|>--- conflicted
+++ resolved
@@ -1,17 +1,10 @@
-<<<<<<< HEAD
-use std::sync::Arc;
-
 use anyhow::Result;
 use cairo_lang_diagnostics::{DiagnosticAdded, Maybe};
-use cairo_lang_semantic::items::visibility;
-=======
 use cairo_lang_semantic::items::functions::GenericFunctionId;
 use cairo_lang_semantic::items::us::SemanticUseEx;
 use cairo_lang_semantic::items::visibility::{self, Visibility};
 use cairo_lang_semantic::resolve::ResolvedGenericItem;
->>>>>>> a25351c4
 use cairo_lang_syntax::node::helpers::QueryAttrs;
-use cairo_lang_utils::ordered_hash_map::OrderedHashMap;
 use cairo_lang_utils::Upcast;
 use itertools::chain;
 use serde::Serialize;
@@ -185,7 +178,6 @@
         root_module_id: ModuleId,
         include_private_items: bool,
     ) -> Maybe<Self> {
-        // FIXME(#1438): compiler doesn't support fetching root crate doc
         let item_data = match module_id {
             ModuleId::CrateRoot(crate_id) => ItemData::new_crate(db, crate_id),
             ModuleId::Submodule(submodule_id) => ItemData::new_without_signature(
@@ -204,182 +196,126 @@
             )
         };
 
-<<<<<<< HEAD
+        let module_pubuses = ModulePubUses::new(db, module_id);
+
         let module_constants = db.module_constants(module_id)?;
-        let constants = filter_map_item_id_to_item(module_constants, should_include_item, |id| {
-            Ok(Constant::new(db, id))
-        })?;
+        let constants = filter_map_item_id_to_item(
+            chain!(module_constants.keys(), module_pubuses.use_constants.iter()),
+            should_include_item,
+            |id| Ok(Constant::new(db, *id)),
+        )?;
 
         let module_free_functions = db.module_free_functions(module_id)?;
-        let free_functions =
-            filter_map_item_id_to_item(module_free_functions, should_include_item, |id| {
-                Ok(FreeFunction::new(db, id))
-            })?;
+        let free_functions = filter_map_item_id_to_item(
+            chain!(
+                module_free_functions.keys(),
+                module_pubuses.use_free_functions.iter()
+            ),
+            should_include_item,
+            |id| Ok(FreeFunction::new(db, *id)),
+        )?;
 
         let module_structs = db.module_structs(module_id)?;
-        let structs = filter_map_item_id_to_item(module_structs, should_include_item, |id| {
-            Struct::new(db, id, root_module_id, include_private_items)
-        })?;
+        let structs = filter_map_item_id_to_item(
+            chain!(module_structs.keys(), module_pubuses.use_structs.iter()),
+            should_include_item,
+            |id| Struct::new(db, *id, root_module_id, include_private_items),
+        )?;
 
         let module_enums = db.module_enums(module_id)?;
-        let enums =
-            filter_map_item_id_to_item(module_enums, should_include_item, |id| Enum::new(db, id))?;
+        let enums = filter_map_item_id_to_item(
+            chain!(module_enums.keys(), module_pubuses.use_enums.iter()),
+            should_include_item,
+            |id| Enum::new(db, *id),
+        )?;
 
         let module_type_aliases = db.module_type_aliases(module_id)?;
-        let type_aliases =
-            filter_map_item_id_to_item(module_type_aliases, should_include_item, |id| {
-                Ok(TypeAlias::new(db, id))
-            })?;
+        let type_aliases = filter_map_item_id_to_item(
+            chain!(
+                module_type_aliases.keys(),
+                module_pubuses.use_module_type_aliases.iter()
+            ),
+            should_include_item,
+            |id| Ok(TypeAlias::new(db, *id)),
+        )?;
 
         let module_impl_aliases = db.module_impl_aliases(module_id)?;
-        let impl_aliases =
-            filter_map_item_id_to_item(module_impl_aliases, should_include_item, |id| {
-                Ok(ImplAlias::new(db, id))
-            })?;
+        let impl_aliases = filter_map_item_id_to_item(
+            chain!(
+                module_impl_aliases.keys(),
+                module_pubuses.use_impl_aliases.iter()
+            ),
+            should_include_item,
+            |id| Ok(ImplAlias::new(db, *id)),
+        )?;
 
         let module_traits = db.module_traits(module_id)?;
-        let traits = filter_map_item_id_to_item(module_traits, should_include_item, |id| {
-            Trait::new(db, id)
-        })?;
+        let traits = filter_map_item_id_to_item(
+            chain!(module_traits.keys(), module_pubuses.use_traits.iter()),
+            should_include_item,
+            |id| Trait::new(db, *id),
+        )?;
 
         let module_impls = db.module_impls(module_id)?;
-        let impls =
-            filter_map_item_id_to_item(module_impls, should_include_item, |id| Impl::new(db, id))?;
+        let impls = filter_map_item_id_to_item(
+            chain!(module_impls.keys(), module_pubuses.use_impl_defs.iter()),
+            should_include_item,
+            |id| Impl::new(db, *id),
+        )?;
 
         let module_extern_types = db.module_extern_types(module_id)?;
-        let extern_types =
-            filter_map_item_id_to_item(module_extern_types, should_include_item, |id| {
-                Ok(ExternType::new(db, id))
-            })?;
+        let extern_types = filter_map_item_id_to_item(
+            chain!(
+                module_extern_types.keys(),
+                module_pubuses.use_extern_types.iter()
+            ),
+            should_include_item,
+            |id| Ok(ExternType::new(db, *id)),
+        )?;
 
         let module_extern_functions = db.module_extern_functions(module_id)?;
-        let extern_functions =
-            filter_map_item_id_to_item(module_extern_functions, should_include_item, |id| {
-                Ok(ExternFunction::new(db, id))
-            })?;
+        let extern_functions = filter_map_item_id_to_item(
+            chain!(
+                module_extern_functions.keys(),
+                module_pubuses.use_extern_functions.iter()
+            ),
+            should_include_item,
+            |id| Ok(ExternFunction::new(db, *id)),
+        )?;
 
         let module_submodules = db.module_submodules(module_id)?;
-        let submodules: Vec<Module> =
-            filter_map_item_id_to_item(module_submodules, should_include_item, |id| {
+        let mut submodules: Vec<Module> = filter_map_item_id_to_item(
+            chain!(
+                module_submodules.keys(),
+                module_pubuses.use_submodules.iter()
+            ),
+            should_include_item,
+            |id| {
                 Module::new(
-=======
-        let module_pubuses = ModulePubUses::new(db, module_id);
-
-        let module_constants = db.module_constants(module_id).unwrap();
-        let constants = chain!(module_constants.keys(), module_pubuses.use_constants.iter())
-            .filter(|id| should_include_item(*id))
-            .map(|id| Constant::new(db, *id))
-            .collect();
-
-        let module_free_functions = db.module_free_functions(module_id).unwrap();
-        let free_functions = chain!(
-            module_free_functions.keys(),
-            module_pubuses.use_free_functions.iter()
-        )
-        .filter(|id| should_include_item(*id))
-        .map(|id| FreeFunction::new(db, *id))
-        .collect();
-
-        let module_structs = db.module_structs(module_id).unwrap();
-        let structs = chain!(module_structs.keys(), module_pubuses.use_structs.iter())
-            .filter(|id| should_include_item(*id))
-            .map(|id| Struct::new(db, *id, root_module_id, include_private_items))
-            .collect();
-
-        let module_enums = db.module_enums(module_id).unwrap();
-        let enums = chain!(module_enums.keys(), module_pubuses.use_enums.iter())
-            .filter(|id| should_include_item(*id))
-            .map(|id| Enum::new(db, *id))
-            .collect();
-
-        let module_type_aliases = db.module_type_aliases(module_id).unwrap();
-        let type_aliases = chain!(
-            module_type_aliases.keys(),
-            module_pubuses.use_module_type_aliases.iter()
-        )
-        .filter(|id| should_include_item(*id))
-        .map(|id| TypeAlias::new(db, *id))
-        .collect();
-
-        let module_impl_aliases = db.module_impl_aliases(module_id).unwrap();
-        let impl_aliases = chain!(
-            module_impl_aliases.keys(),
-            module_pubuses.use_impl_aliases.iter()
-        )
-        .filter(|id| should_include_item(*id))
-        .map(|id| ImplAlias::new(db, *id))
-        .collect();
-
-        let module_traits = db.module_traits(module_id).unwrap();
-        let traits = chain!(module_traits.keys(), module_pubuses.use_traits.iter())
-            .filter(|id| should_include_item(*id))
-            .map(|id| Trait::new(db, *id))
-            .collect();
-
-        let module_impls = db.module_impls(module_id).unwrap();
-        let impls = chain!(module_impls.keys(), module_pubuses.use_impl_defs.iter())
-            .filter(|id| should_include_item(*id))
-            .map(|id| Impl::new(db, *id))
-            .collect();
-
-        let module_extern_types = db.module_extern_types(module_id).unwrap();
-        let extern_types = chain!(
-            module_extern_types.keys(),
-            module_pubuses.use_extern_types.iter()
-        )
-        .filter(|id| should_include_item(*id))
-        .map(|id| ExternType::new(db, *id))
-        .collect();
-
-        let module_extern_functions = db.module_extern_functions(module_id).unwrap();
-        let extern_functions = chain!(
-            module_extern_functions.keys(),
-            module_pubuses.use_extern_functions.iter()
-        )
-        .filter(|id| should_include_item(*id))
-        .map(|id| ExternFunction::new(db, *id))
-        .collect();
-
-        let module_submodules = db.module_submodules(module_id).unwrap();
-        let mut submodules: Vec<Module> = chain!(
-            module_submodules.keys(),
-            module_pubuses.use_submodules.iter()
-        )
-        .filter(|id| should_include_item(*id))
-        .map(|id| {
-            Self::new(
-                db,
-                root_module_id,
-                ModuleId::Submodule(*id),
-                include_private_items,
-            )
-        })
-        .collect();
+                    db,
+                    ModuleId::Submodule(*id),
+                    root_module_id,
+                    include_private_items,
+                )
+            },
+        )?;
 
         let reexported_crates_as_modules: Vec<Module> = module_pubuses
             .use_crates
             .iter()
             .map(|id| {
-                Self::new(
->>>>>>> a25351c4
+                Module::new(
                     db,
-                    ModuleId::Submodule(id),
+                    ModuleId::CrateRoot(*id),
                     root_module_id,
-<<<<<<< HEAD
-=======
-                    ModuleId::CrateRoot(*id),
->>>>>>> a25351c4
                     include_private_items,
                 )
-            })?;
-
-<<<<<<< HEAD
+            })
+            .collect::<Maybe<_>>()?;
+
+        submodules.extend(reexported_crates_as_modules);
+
         Ok(Self {
-=======
-        submodules.extend(reexported_crates_as_modules);
-
-        Self {
->>>>>>> a25351c4
             module_id,
             item_data,
             submodules,
@@ -403,26 +339,24 @@
 /// T - Type representing ID of an item. Accepts any kind of `TopLevelLanguageElementId`.
 /// F - function that checks whether the id should be included in the result Vector.
 /// G - A closure (as a function), which generates an item based on the item's ID.
-/// J - Type representing an item ast type.
 /// K - Type of generated item.
-fn filter_map_item_id_to_item<T, F, G, K, J>(
-    items: Arc<OrderedHashMap<T, J>>,
+fn filter_map_item_id_to_item<'a, T, F, G, K>(
+    items: impl Iterator<Item = &'a T>,
     should_include_item_function: F,
     generate_item_function: G,
 ) -> Result<Vec<K>, DiagnosticAdded>
 where
-    T: Copy + TopLevelLanguageElementId,
-    F: Fn(&dyn TopLevelLanguageElementId) -> Result<bool, DiagnosticAdded>,
-    G: Fn(T) -> Maybe<K>,
+    T: 'a + Copy + TopLevelLanguageElementId,
+    F: Fn(&'a dyn TopLevelLanguageElementId) -> Result<bool, DiagnosticAdded>,
+    G: Fn(&'a T) -> Maybe<K>,
 {
     items
-        .iter()
-        .filter_map(|(id, _)| match should_include_item_function(id) {
+        .filter_map(|id| match should_include_item_function(id) {
             Ok(result) => {
                 if !result {
                     return None;
                 }
-                Some(Ok(generate_item_function(*id)))
+                Some(Ok(generate_item_function(id)))
             }
             Err(a) => Some(Err(a)),
         })
