--- conflicted
+++ resolved
@@ -3,7 +3,7 @@
 
 use itertools::Itertools;
 
-use cairo_lang_compiler::db::RootDatabase;
+use crate::db::ScarbDocDatabase;
 use cairo_lang_defs::db::DefsGroup;
 use cairo_lang_defs::diagnostic_utils::StableLocation;
 use cairo_lang_defs::ids::{
@@ -27,11 +27,7 @@
 }
 
 impl Crate {
-<<<<<<< HEAD
-    pub fn new(db: &RootDatabase, crate_id: CrateId) -> Self {
-=======
-    pub fn new(db: &dyn DocGroup, crate_id: CrateId) -> Self {
->>>>>>> 3ea1add8
+    pub fn new(db: &ScarbDocDatabase, crate_id: CrateId) -> Self {
         Self {
             root_module: Module::new(db, ModuleId::CrateRoot(crate_id)),
         }
@@ -58,8 +54,7 @@
 }
 
 impl Module {
-<<<<<<< HEAD
-    pub fn new(db: &RootDatabase, module_id: ModuleId) -> Self {
+    pub fn new(db: &ScarbDocDatabase, module_id: ModuleId) -> Self {
         // TODO: temporary before crate root module doc fetching works.
         let item_data = match module_id {
             ModuleId::CrateRoot(crate_id) => ItemData {
@@ -76,77 +71,72 @@
         };
 
         let module_constants = db.module_constants(module_id).unwrap();
-=======
-    pub fn new(db: &dyn DocGroup, module_id: ModuleId) -> Self {
-        let defs_db: &dyn DefsGroup = db.upcast();
-        let module_constants = defs_db.module_constants(module_id).unwrap();
->>>>>>> 3ea1add8
         let constants = module_constants
             .iter()
             .map(|(id, _)| Constant::new(db, *id))
             .collect();
 
-        let module_uses = defs_db.module_uses(module_id).unwrap();
+        let module_uses = db.module_uses(module_id).unwrap();
         let uses = module_uses
             .iter()
             .map(|(id, _)| Use::new(db, *id))
             .collect();
 
-        let module_free_functions = defs_db.module_free_functions(module_id).unwrap();
+        let module_free_functions = db.module_free_functions(module_id).unwrap();
         let free_functions = module_free_functions
             .iter()
             .map(|(id, _)| FreeFunction::new(db, *id))
             .collect();
 
-        let module_structs = defs_db.module_structs(module_id).unwrap();
+        let module_structs = db.module_structs(module_id).unwrap();
         let structs = module_structs
             .iter()
             .map(|(id, _)| Struct::new(db, *id))
             .collect();
 
-        let module_enums = defs_db.module_enums(module_id).unwrap();
+        let module_enums = db.module_enums(module_id).unwrap();
         let enums = module_enums
             .iter()
             .map(|(id, _)| Enum::new(db, *id))
             .collect();
 
-        let module_type_aliases = defs_db.module_type_aliases(module_id).unwrap();
+        let module_type_aliases = db.module_type_aliases(module_id).unwrap();
         let type_aliases = module_type_aliases
             .iter()
             .map(|(id, _)| TypeAlias::new(db, *id))
             .collect();
 
-        let module_impl_aliases = defs_db.module_impl_aliases(module_id).unwrap();
+        let module_impl_aliases = db.module_impl_aliases(module_id).unwrap();
         let impl_aliases = module_impl_aliases
             .iter()
             .map(|(id, _)| ImplAlias::new(db, *id))
             .collect();
 
-        let module_traits = defs_db.module_traits(module_id).unwrap();
+        let module_traits = db.module_traits(module_id).unwrap();
         let traits = module_traits
             .iter()
             .map(|(id, _)| Trait::new(db, *id))
             .collect();
 
-        let module_impls = defs_db.module_impls(module_id).unwrap();
+        let module_impls = db.module_impls(module_id).unwrap();
         let impls = module_impls
             .iter()
             .map(|(id, _)| Impl::new(db, *id))
             .collect();
 
-        let module_extern_types = defs_db.module_extern_types(module_id).unwrap();
+        let module_extern_types = db.module_extern_types(module_id).unwrap();
         let extern_types = module_extern_types
             .iter()
             .map(|(id, _)| ExternType::new(db, *id))
             .collect();
 
-        let module_extern_functions = defs_db.module_extern_functions(module_id).unwrap();
+        let module_extern_functions = db.module_extern_functions(module_id).unwrap();
         let extern_functions = module_extern_functions
             .iter()
             .map(|(id, _)| ExternFunction::new(db, *id))
             .collect();
 
-        let module_submodules = defs_db.module_submodules(module_id).unwrap();
+        let module_submodules = db.module_submodules(module_id).unwrap();
         let submodules = module_submodules
             .iter()
             .map(|(id, _)| Self::new(db, ModuleId::Submodule(*id)))
@@ -154,11 +144,7 @@
 
         Self {
             module_id,
-<<<<<<< HEAD
             item_data,
-=======
-            full_path: module_id.full_path(defs_db),
->>>>>>> 3ea1add8
             submodules,
             constants,
             uses,
@@ -184,9 +170,8 @@
 }
 
 impl ItemData {
-<<<<<<< HEAD
     pub fn new(
-        db: &RootDatabase,
+        db: &ScarbDocDatabase,
         id: impl TopLevelLanguageElementId,
         lookup_item_id: LookupItemId,
     ) -> Self {
@@ -200,7 +185,7 @@
     }
 
     pub fn new_without_signature(
-        db: &RootDatabase,
+        db: &ScarbDocDatabase,
         id: impl TopLevelLanguageElementId,
         lookup_item_id: LookupItemId,
     ) -> Self {
@@ -209,16 +194,6 @@
             doc: db.get_item_documentation(lookup_item_id),
             signature: None,
             full_path: id.full_path(db),
-=======
-    pub fn new(db: &dyn DocGroup, id: ModuleItemId, node: &impl TypedSyntaxNode) -> Self {
-        let defs_db = db.upcast();
-        Self {
-            name: id.name(defs_db).into(),
-            full_path: id.full_path(defs_db),
-            doc: db.get_item_documentation(LookupItemId::ModuleItem(id)),
-            definition: db.get_item_signature(LookupItemId::ModuleItem(id)),
-            text: node.as_syntax_node().get_text_without_trivia(db.upcast()),
->>>>>>> 3ea1add8
         }
     }
 }
@@ -232,12 +207,8 @@
 }
 
 impl Constant {
-<<<<<<< HEAD
-    pub fn new(db: &RootDatabase, id: ConstantId) -> Self {
-        let node = id.stable_ptr(db);
-=======
-    pub fn new(db: &dyn DocGroup, id: ConstantId, node: &ast::ItemConstant) -> Self {
->>>>>>> 3ea1add8
+    pub fn new(db: &ScarbDocDatabase, id: ConstantId) -> Self {
+        let node = id.stable_ptr(db);
         Self {
             id,
             node,
@@ -256,12 +227,8 @@
 
 // TODO: do we even want to document this?
 impl Use {
-<<<<<<< HEAD
-    pub fn new(db: &RootDatabase, id: UseId) -> Self {
-        let node = id.stable_ptr(db);
-=======
-    pub fn new(db: &dyn DocGroup, id: UseId, node: &ast::UsePathLeaf) -> Self {
->>>>>>> 3ea1add8
+    pub fn new(db: &ScarbDocDatabase, id: UseId) -> Self {
+        let node = id.stable_ptr(db);
         Self {
             id,
             node,
@@ -284,12 +251,8 @@
 }
 
 impl FreeFunction {
-<<<<<<< HEAD
-    pub fn new(db: &RootDatabase, id: FreeFunctionId) -> Self {
-        let node = id.stable_ptr(db);
-=======
-    pub fn new(db: &dyn DocGroup, id: FreeFunctionId, node: &ast::FunctionWithBody) -> Self {
->>>>>>> 3ea1add8
+    pub fn new(db: &ScarbDocDatabase, id: FreeFunctionId) -> Self {
+        let node = id.stable_ptr(db);
         Self {
             id,
             node,
@@ -313,8 +276,7 @@
 }
 
 impl Struct {
-<<<<<<< HEAD
-    pub fn new(db: &RootDatabase, id: StructId) -> Self {
+    pub fn new(db: &ScarbDocDatabase, id: StructId) -> Self {
         let members = db.struct_members(id).unwrap();
 
         let item_data = ItemData::new_without_signature(
@@ -349,13 +311,79 @@
 }
 
 impl Member {
-    pub fn new(db: &RootDatabase, id: MemberId, struct_full_path: String) -> Self {
+    pub fn new(db: &ScarbDocDatabase, id: MemberId, struct_full_path: String) -> Self {
         let node = id.stable_ptr(db);
         let stable_location = StableLocation::new(node.0);
 
         let name = id.name(db).into();
         // TODO: Replace with `id.full_path(db)` after it is fixed in the compiler.
         let full_path = format!("{}::{}", struct_full_path, name);
+
+        let item_data = ItemData {
+            name,
+            doc: get_item_documentation(db.upcast(), &stable_location),
+            signature: None,
+            full_path,
+        };
+
+        Self {
+            id,
+            node,
+            item_data,
+        }
+    }
+}
+
+#[derive(Clone, Debug)]
+pub struct Enum {
+    pub id: EnumId,
+    pub node: ast::ItemEnumPtr,
+
+    pub variants: Vec<Variant>,
+
+    pub item_data: ItemData,
+}
+
+impl Enum {
+    pub fn new(db: &ScarbDocDatabase, id: EnumId) -> Self {
+        let variants = db.enum_variants(id).unwrap();
+        let item_data = ItemData::new_without_signature(
+            db,
+            id,
+            LookupItemId::ModuleItem(ModuleItemId::Enum(id)),
+        );
+
+        let variants = variants
+            .iter()
+            .map(|(_name, variant_id)| Variant::new(db, *variant_id, item_data.full_path.clone()))
+            .collect::<Vec<_>>();
+
+        let node = id.stable_ptr(db);
+        Self {
+            id,
+            node,
+            variants,
+            item_data,
+        }
+    }
+}
+
+#[derive(Clone, Debug)]
+pub struct Variant {
+    pub id: VariantId,
+    pub node: ast::VariantPtr,
+
+    pub item_data: ItemData,
+}
+
+impl Variant {
+    pub fn new(db: &ScarbDocDatabase, id: VariantId, enum_full_path: String) -> Self {
+        let node = id.stable_ptr(db);
+        let stable_location = StableLocation::new(node.0);
+
+        let name = id.name(db).into();
+        // TODO: Replace with `id.full_path(db)` after it is fixed in the compiler.
+        let full_path = format!("{}::{}", enum_full_path, name);
 
         let item_data = ItemData {
             name,
@@ -364,79 +392,6 @@
             full_path,
         };
 
-=======
-    pub fn new(db: &dyn DocGroup, id: StructId, node: &ast::ItemStruct) -> Self {
->>>>>>> 3ea1add8
-        Self {
-            id,
-            node,
-            item_data,
-        }
-    }
-}
-
-#[derive(Clone, Debug)]
-pub struct Enum {
-    pub id: EnumId,
-    pub node: ast::ItemEnumPtr,
-
-    pub variants: Vec<Variant>,
-
-    pub item_data: ItemData,
-}
-
-impl Enum {
-<<<<<<< HEAD
-    pub fn new(db: &RootDatabase, id: EnumId) -> Self {
-        let variants = db.enum_variants(id).unwrap();
-        let item_data = ItemData::new_without_signature(
-            db,
-            id,
-            LookupItemId::ModuleItem(ModuleItemId::Enum(id)),
-        );
-
-        let variants = variants
-            .iter()
-            .map(|(_name, variant_id)| Variant::new(db, *variant_id, item_data.full_path.clone()))
-            .collect::<Vec<_>>();
-
-        let node = id.stable_ptr(db);
-        Self {
-            id,
-            node,
-            variants,
-            item_data,
-        }
-    }
-}
-
-#[derive(Clone, Debug)]
-pub struct Variant {
-    pub id: VariantId,
-    pub node: ast::VariantPtr,
-
-    pub item_data: ItemData,
-}
-
-impl Variant {
-    pub fn new(db: &RootDatabase, id: VariantId, enum_full_path: String) -> Self {
-        let node = id.stable_ptr(db);
-        let stable_location = StableLocation::new(node.0);
-
-        let name = id.name(db).into();
-        // TODO: Replace with `id.full_path(db)` after it is fixed in the compiler.
-        let full_path = format!("{}::{}", enum_full_path, name);
-
-        let item_data = ItemData {
-            name,
-            doc: get_item_documentation(db, &stable_location),
-            signature: None,
-            full_path,
-        };
-
-=======
-    pub fn new(db: &dyn DocGroup, id: EnumId, node: &ast::ItemEnum) -> Self {
->>>>>>> 3ea1add8
         Self {
             id,
             node,
@@ -454,12 +409,8 @@
 }
 
 impl TypeAlias {
-<<<<<<< HEAD
-    pub fn new(db: &RootDatabase, id: ModuleTypeAliasId) -> Self {
-        let node = id.stable_ptr(db);
-=======
-    pub fn new(db: &dyn DocGroup, id: ModuleTypeAliasId, node: &ast::ItemTypeAlias) -> Self {
->>>>>>> 3ea1add8
+    pub fn new(db: &ScarbDocDatabase, id: ModuleTypeAliasId) -> Self {
+        let node = id.stable_ptr(db);
         Self {
             id,
             node,
@@ -481,12 +432,8 @@
 }
 
 impl ImplAlias {
-<<<<<<< HEAD
-    pub fn new(db: &RootDatabase, id: ImplAliasId) -> Self {
-        let node = id.stable_ptr(db);
-=======
-    pub fn new(db: &dyn DocGroup, id: ImplAliasId, node: &ast::ItemImplAlias) -> Self {
->>>>>>> 3ea1add8
+    pub fn new(db: &ScarbDocDatabase, id: ImplAliasId) -> Self {
+        let node = id.stable_ptr(db);
         Self {
             id,
             node,
@@ -512,8 +459,7 @@
 }
 
 impl Trait {
-<<<<<<< HEAD
-    pub fn new(db: &RootDatabase, id: TraitId) -> Self {
+    pub fn new(db: &ScarbDocDatabase, id: TraitId) -> Self {
         let trait_constants = db.trait_constants(id).unwrap();
         let trait_constants = trait_constants
             .iter()
@@ -553,11 +499,8 @@
 }
 
 impl TraitConstant {
-    pub fn new(db: &RootDatabase, id: TraitConstantId) -> Self {
-        let node = id.stable_ptr(db);
-=======
-    pub fn new(db: &dyn DocGroup, id: TraitId, node: &ast::ItemTrait) -> Self {
->>>>>>> 3ea1add8
+    pub fn new(db: &ScarbDocDatabase, id: TraitConstantId) -> Self {
+        let node = id.stable_ptr(db);
         Self {
             id,
             node,
@@ -579,7 +522,7 @@
 }
 
 impl TraitType {
-    pub fn new(db: &RootDatabase, id: TraitTypeId) -> Self {
+    pub fn new(db: &ScarbDocDatabase, id: TraitTypeId) -> Self {
         let node = id.stable_ptr(db);
         Self {
             id,
@@ -602,7 +545,7 @@
 }
 
 impl TraitFunction {
-    pub fn new(db: &RootDatabase, id: TraitFunctionId) -> Self {
+    pub fn new(db: &ScarbDocDatabase, id: TraitFunctionId) -> Self {
         let node = id.stable_ptr(db);
         Self {
             id,
@@ -625,8 +568,7 @@
 }
 
 impl Impl {
-<<<<<<< HEAD
-    pub fn new(db: &RootDatabase, id: ImplDefId) -> Self {
+    pub fn new(db: &ScarbDocDatabase, id: ImplDefId) -> Self {
         let impl_types = db.impl_types(id).unwrap();
         let impl_types = impl_types
             .iter()
@@ -666,7 +608,7 @@
 }
 
 impl ImplType {
-    pub fn new(db: &RootDatabase, id: ImplTypeDefId) -> Self {
+    pub fn new(db: &ScarbDocDatabase, id: ImplTypeDefId) -> Self {
         let node = id.stable_ptr(db);
         Self {
             id,
@@ -685,7 +627,7 @@
 }
 
 impl ImplConstant {
-    pub fn new(db: &RootDatabase, id: ImplConstantDefId) -> Self {
+    pub fn new(db: &ScarbDocDatabase, id: ImplConstantDefId) -> Self {
         let node = id.stable_ptr(db);
         Self {
             id,
@@ -704,11 +646,8 @@
 }
 
 impl ImplFunction {
-    pub fn new(db: &RootDatabase, id: ImplFunctionId) -> Self {
-        let node = id.stable_ptr(db);
-=======
-    pub fn new(db: &dyn DocGroup, id: ImplDefId, node: &ast::ItemImpl) -> Self {
->>>>>>> 3ea1add8
+    pub fn new(db: &ScarbDocDatabase, id: ImplFunctionId) -> Self {
+        let node = id.stable_ptr(db);
         Self {
             id,
             node,
@@ -726,12 +665,8 @@
 }
 
 impl ExternType {
-<<<<<<< HEAD
-    pub fn new(db: &RootDatabase, id: ExternTypeId) -> Self {
-        let node = id.stable_ptr(db);
-=======
-    pub fn new(db: &dyn DocGroup, id: ExternTypeId, node: &ast::ItemExternType) -> Self {
->>>>>>> 3ea1add8
+    pub fn new(db: &ScarbDocDatabase, id: ExternTypeId) -> Self {
+        let node = id.stable_ptr(db);
         Self {
             id,
             node,
@@ -753,12 +688,8 @@
 }
 
 impl ExternFunction {
-<<<<<<< HEAD
-    pub fn new(db: &RootDatabase, id: ExternFunctionId) -> Self {
-        let node = id.stable_ptr(db);
-=======
-    pub fn new(db: &dyn DocGroup, id: ExternFunctionId, node: &ast::ItemExternFunction) -> Self {
->>>>>>> 3ea1add8
+    pub fn new(db: &ScarbDocDatabase, id: ExternFunctionId) -> Self {
+        let node = id.stable_ptr(db);
         Self {
             id,
             node,
