use anyhow::Result;
use itertools::Itertools;
use std::fmt::Write;

use crate::docs_generation::{DocItem, PrimitiveDocItem, TopLevelDocItem};
use crate::types::{
    Constant, Enum, ExternFunction, ExternType, FreeFunction, Impl, ImplAlias, Module, Struct,
    Trait, TypeAlias,
};

pub trait TopLevelMarkdownDocItem: MarkdownDocItem + TopLevelDocItem {
    const ITEMS_SUMMARY_FILENAME: &'static str;

    fn filename(&self) -> String {
        format!("{}.md", self.full_path().replace("::", "-"))
    }

    fn md_ref(&self) -> String {
        format!("[{}](./{})", self.name(), self.filename())
    }

    fn generate_markdown_list_item(&self) -> String {
        format!("- {}\n", self.md_ref())
    }
}

macro_rules! impl_top_level_markdown_doc_item {
    ($t:ty, $filename:expr) => {
        impl TopLevelMarkdownDocItem for $t {
            const ITEMS_SUMMARY_FILENAME: &'static str = $filename;
        }
    };
}

impl_top_level_markdown_doc_item!(Constant, "constants.md");
impl_top_level_markdown_doc_item!(Enum, "enums.md");
impl_top_level_markdown_doc_item!(ExternFunction, "extern_functions.md");
impl_top_level_markdown_doc_item!(ExternType, "extern_types.md");
impl_top_level_markdown_doc_item!(FreeFunction, "free_functions.md");
impl_top_level_markdown_doc_item!(Impl, "impls.md");
impl_top_level_markdown_doc_item!(ImplAlias, "impl_aliases.md");
impl_top_level_markdown_doc_item!(Module, "modules.md");
impl_top_level_markdown_doc_item!(Struct, "structs.md");
impl_top_level_markdown_doc_item!(Trait, "traits.md");
impl_top_level_markdown_doc_item!(TypeAlias, "type_aliases.md");

pub trait MarkdownDocItem: DocItem {
    fn generate_markdown(&self, header_level: usize) -> Result<String>;
}

impl<T> MarkdownDocItem for T
where
    T: PrimitiveDocItem,
{
    fn generate_markdown(&self, header_level: usize) -> Result<String> {
        generate_markdown_from_item_data(self, header_level)
    }
}

impl MarkdownDocItem for Enum {
    fn generate_markdown(&self, header_level: usize) -> Result<String> {
        let mut markdown = generate_markdown_from_item_data(self, header_level)?;

        markdown += &generate_markdown_for_subitems(&self.variants, header_level)?;

        Ok(markdown)
    }
}

impl MarkdownDocItem for Impl {
    fn generate_markdown(&self, header_level: usize) -> Result<String> {
        let mut markdown = generate_markdown_from_item_data(self, header_level)?;

        markdown += &generate_markdown_for_subitems(&self.impl_constants, header_level)?;
        markdown += &generate_markdown_for_subitems(&self.impl_functions, header_level)?;
        markdown += &generate_markdown_for_subitems(&self.impl_types, header_level)?;

        Ok(markdown)
    }
}

impl MarkdownDocItem for Module {
    fn generate_markdown(&self, header_level: usize) -> Result<String> {
        let mut markdown = generate_markdown_from_item_data(self, header_level)?;

        markdown += &generate_markdown_list_for_top_level_subitems(
            &self.submodules.iter().collect_vec(),
            header_level + 1,
        )?;
        markdown += &generate_markdown_list_for_top_level_subitems(
            &self.constants.iter().collect_vec(),
            header_level + 1,
        )?;
        markdown += &generate_markdown_list_for_top_level_subitems(
            &self.free_functions.iter().collect_vec(),
            header_level + 1,
        )?;
        markdown += &generate_markdown_list_for_top_level_subitems(
            &self.structs.iter().collect_vec(),
            header_level + 1,
        )?;
        markdown += &generate_markdown_list_for_top_level_subitems(
            &self.enums.iter().collect_vec(),
            header_level + 1,
        )?;
        markdown += &generate_markdown_list_for_top_level_subitems(
            &self.type_aliases.iter().collect_vec(),
            header_level + 1,
        )?;
        markdown += &generate_markdown_list_for_top_level_subitems(
            &self.impl_aliases.iter().collect_vec(),
            header_level + 1,
        )?;
        markdown += &generate_markdown_list_for_top_level_subitems(
            &self.traits.iter().collect_vec(),
            header_level + 1,
        )?;
        markdown += &generate_markdown_list_for_top_level_subitems(
            &self.impls.iter().collect_vec(),
            header_level + 1,
        )?;
        markdown += &generate_markdown_list_for_top_level_subitems(
            &self.extern_types.iter().collect_vec(),
            header_level + 1,
        )?;
        markdown += &generate_markdown_list_for_top_level_subitems(
            &self.extern_functions.iter().collect_vec(),
            header_level + 1,
        )?;

        Ok(markdown)
    }
}

impl MarkdownDocItem for Struct {
    fn generate_markdown(&self, header_level: usize) -> Result<String> {
        let mut markdown = generate_markdown_from_item_data(self, header_level)?;

        markdown += &generate_markdown_for_subitems(&self.members, header_level)?;

        Ok(markdown)
    }
}

impl MarkdownDocItem for Trait {
    fn generate_markdown(&self, header_level: usize) -> Result<String> {
        let mut markdown = generate_markdown_from_item_data(self, header_level)?;

        markdown += &generate_markdown_for_subitems(&self.trait_constants, header_level)?;
        markdown += &generate_markdown_for_subitems(&self.trait_functions, header_level)?;
        markdown += &generate_markdown_for_subitems(&self.trait_types, header_level)?;

        Ok(markdown)
    }
}

pub fn generate_markdown_list_for_top_level_subitems<T: TopLevelMarkdownDocItem>(
    subitems: &[&T],
    header_level: usize,
) -> Result<String> {
    let mut markdown = String::new();

    if !subitems.is_empty() {
        let header = str::repeat("#", header_level);

        writeln!(&mut markdown, "{header} {}\n", T::HEADER)?;
        for item in subitems {
            writeln!(&mut markdown, "{}", item.generate_markdown_list_item())?;
        }
    }

    Ok(markdown)
}

fn generate_markdown_for_subitems<T: MarkdownDocItem + PrimitiveDocItem>(
    subitems: &[T],
    header_level: usize,
) -> Result<String> {
    let mut markdown = String::new();

    if !subitems.is_empty() {
        let header = str::repeat("#", header_level + 1);

        writeln!(&mut markdown, "{header} {}\n", T::HEADER)?;
        for item in subitems {
            writeln!(
                &mut markdown,
                "{}",
                item.generate_markdown(header_level + 2)?
            )?;
        }
    }

    Ok(markdown)
}

fn generate_markdown_from_item_data(
    doc_item: &impl DocItem,
    header_level: usize,
) -> Result<String> {
    let mut markdown = String::new();

    let header = str::repeat("#", header_level);

    writeln!(&mut markdown, "{header} {}\n", doc_item.name())?;

    if let Some(doc) = doc_item.doc() {
        writeln!(&mut markdown, "{doc}\n")?;
    }

    writeln!(
        &mut markdown,
        "Fully qualified path: `{}`\n",
        doc_item.full_path()
    )?;

    if let Some(sig) = &doc_item.signature() {
        if !sig.is_empty() {
<<<<<<< HEAD
            // TODO(#1457) add cairo support to mdbook
            writeln!(&mut markdown, "```rust\n{sig}\n```\n")?;
=======
            // TODO(#1525) add cairo support to mdbook
            writeln!(&mut markdown, "```rust\n{sig}\n```\n").unwrap();
>>>>>>> 6fc51bd9
        }
    }

    Ok(markdown)
}<|MERGE_RESOLUTION|>--- conflicted
+++ resolved
@@ -216,13 +216,8 @@
 
     if let Some(sig) = &doc_item.signature() {
         if !sig.is_empty() {
-<<<<<<< HEAD
-            // TODO(#1457) add cairo support to mdbook
+            // TODO(#1525) add cairo support to mdbook
             writeln!(&mut markdown, "```rust\n{sig}\n```\n")?;
-=======
-            // TODO(#1525) add cairo support to mdbook
-            writeln!(&mut markdown, "```rust\n{sig}\n```\n").unwrap();
->>>>>>> 6fc51bd9
         }
     }
 
