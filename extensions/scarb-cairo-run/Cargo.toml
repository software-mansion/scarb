[package]
name = "scarb-cairo-run"
version.workspace = true
edition.workspace = true
publish = false

authors.workspace = true

[dependencies]
anyhow.workspace = true
cairo-lang-runner.workspace = true
cairo-lang-sierra.workspace = true
camino.workspace = true
clap.workspace = true
indoc.workspace = true
scarb-metadata = { path = "../../scarb-metadata" }
scarb-ui = { path = "../../utils/scarb-ui" }
serde.workspace = true
serde_json.workspace = true
<<<<<<< HEAD
starknet-types-core.workspace = true
thiserror.workspace = true
=======
>>>>>>> e9f8f6ee
scarb-extensions-cli = { path = "../../utils/scarb-extensions-cli", default-features = false, features = ["cairo-run"] }

[dev-dependencies]
scarb-test-support = { path = "../../utils/scarb-test-support" }
snapbox.workspace = true
assert_fs.workspace = true<|MERGE_RESOLUTION|>--- conflicted
+++ resolved
@@ -17,11 +17,8 @@
 scarb-ui = { path = "../../utils/scarb-ui" }
 serde.workspace = true
 serde_json.workspace = true
-<<<<<<< HEAD
 starknet-types-core.workspace = true
 thiserror.workspace = true
-=======
->>>>>>> e9f8f6ee
 scarb-extensions-cli = { path = "../../utils/scarb-extensions-cli", default-features = false, features = ["cairo-run"] }
 
 [dev-dependencies]
