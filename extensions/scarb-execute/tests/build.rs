--- conflicted
+++ resolved
@@ -71,11 +71,7 @@
         .success()
         .stdout_matches(indoc! {r#"
         [..]Executing hello
-<<<<<<< HEAD
-        [..]Saving output to: target/execute/hello/execution1
-=======
-        Saving output to: target/execute/hello/execution1
->>>>>>> ce83714e
+        Saving output to: target/execute/hello/execution1
         "#});
 
     t.child("target/execute/hello/execution1/air_private_input.json")
