use anyhow::{anyhow, ensure, Context, Result};
use cairo_lang_filesystem::cfg::{Cfg, CfgSet};
use cairo_lang_filesystem::db::{
    CrateSettings, DependencySettings, Edition, ExperimentalFeaturesConfig,
};
use cairo_lang_project::AllCratesConfig;
use cairo_lang_utils::ordered_hash_map::OrderedHashMap;
use camino::{Utf8Path, Utf8PathBuf};
use itertools::Itertools;
use scarb_metadata::{
    CompilationUnitComponentMetadata, CompilationUnitMetadata, Metadata, PackageMetadata,
};
use serde_json::json;
use smol_str::{SmolStr, ToSmolStr};
use std::collections::BTreeMap;
use std::path::PathBuf;

pub fn compilation_unit_for_package<'a>(
    metadata: &'a Metadata,
    package_metadata: &PackageMetadata,
) -> Result<CompilationUnit<'a>> {
    let unit_test_cu = metadata
        .compilation_units
        .iter()
        .find(|unit| {
            unit.package == package_metadata.id
                && unit.target.kind == "test"
                && unit.target.params.get("test-type") == Some(&json!("unit"))
        })
        .ok_or_else(|| {
            anyhow!(
                "Failed to find unit test compilation unit for package = {}",
                package_metadata.name
            )
        })?;
    let all_test_cus = metadata
        .compilation_units
        .iter()
        .filter(|unit| unit.package == package_metadata.id && unit.target.kind == "test")
        .collect_vec();

    let unit_test_deps = unit_test_cu.components.iter().collect_vec();

    for cu in all_test_cus {
        let test_type = cu
            .target
            .params
            .get("test-type")
            .expect("Test target missing test-type param")
            .as_str()
            .expect("test-type param is not a string");

        let test_deps_without_tests = cu
            .components
            .iter()
            .filter(|du| match test_type {
                "unit" => true,
                _ => !du.source_root().starts_with(cu.target.source_root()),
            })
            .collect_vec();

        ensure!(
            unit_test_deps == test_deps_without_tests,
            "Dependencies mismatch between test compilation units"
        );
    }

    let main_package_metadata = unit_test_cu
        .components
        .iter()
        .find(|comp| comp.package == package_metadata.id)
        .into_iter()
        .collect_vec();

    assert_eq!(
        main_package_metadata.len(),
        1,
        "More than one cu component with main package id found"
    );

    Ok(CompilationUnit {
        unit_metadata: unit_test_cu,
        main_package_metadata: main_package_metadata[0],
        metadata,
    })
}

pub struct CompilationUnit<'a> {
    unit_metadata: &'a CompilationUnitMetadata,
    main_package_metadata: &'a CompilationUnitComponentMetadata,
    metadata: &'a Metadata,
}

impl CompilationUnit<'_> {
    pub fn dependencies(&self) -> OrderedHashMap<SmolStr, PathBuf> {
        let dependencies = self
            .unit_metadata
            .components
            .iter()
            .filter(|du| &du.name != "core")
            .map(|cu| {
                (
                    cu.name.to_smolstr(),
                    cu.source_root().to_owned().into_std_path_buf(),
                )
            })
            .collect();

        dependencies
    }

    pub fn corelib_path(&self) -> Result<PathBuf> {
        let corelib = self
            .unit_metadata
            .components
            .iter()
            .find(|du| du.name == "core")
            .context("Corelib could not be found")?;
        Ok(PathBuf::from(corelib.source_root()))
    }

    pub fn crates_config_for_compilation_unit(&self) -> AllCratesConfig {
        let crates_config: OrderedHashMap<SmolStr, CrateSettings> = self
            .unit_metadata
            .components
            .iter()
            .map(|component| {
                let pkg = self
                    .metadata
                    .get_package(&component.package)
                    .unwrap_or_else(|| {
                        panic!(
                            "Failed to find = {} package",
                            &component.package.to_string()
                        )
                    });
                (
                    SmolStr::from(&component.name),
                    get_crate_settings_for_package(
                        &self.metadata.packages,
                        &self.unit_metadata.components,
                        pkg,
                        component.cfg.as_ref().map(|cfg_vec| build_cfg_set(cfg_vec)),
                    ),
                )
            })
            .collect();

        AllCratesConfig {
            override_map: crates_config,
            ..Default::default()
        }
    }

    /// Retrieve `allow-warnings` flag from the compiler config.
    pub fn allow_warnings(&self) -> bool {
        self.unit_metadata
            .compiler_config
            .as_object()
            .and_then(|config| config.get("allow_warnings"))
            .and_then(|value| value.as_bool())
            .unwrap_or(true)
    }

    pub fn unstable_add_statements_functions_debug_info(&self) -> bool {
        self.unit_metadata
            .compiler_config
            .as_object()
            .and_then(|config| config.get("unstable_add_statements_functions_debug_info"))
            .and_then(|value| value.as_bool())
            .unwrap_or(false)
    }

    pub fn unstable_add_statements_code_locations_debug_info(&self) -> bool {
        self.unit_metadata
            .compiler_config
            .as_object()
            .and_then(|config| config.get("unstable_add_statements_code_locations_debug_info"))
            .and_then(|value| value.as_bool())
            .unwrap_or(false)
    }

    pub fn main_package_source_root(&self) -> Utf8PathBuf {
        self.main_package_metadata.source_root().to_path_buf()
    }

    pub fn main_package_source_file_path(&self) -> &Utf8Path {
        &self.main_package_metadata.source_path
    }

    pub fn main_package_crate_settings(&self) -> CrateSettings {
        let package = self
            .metadata
            .packages
            .iter()
            .find(|package| package.id == self.main_package_metadata.package)
            .expect("Main package not found in metadata");

        get_crate_settings_for_package(
            &self.metadata.packages,
            &self.unit_metadata.components,
            package,
            self.main_package_metadata
                .cfg
                .as_ref()
                .map(|cfg_vec| build_cfg_set(cfg_vec)),
        )
    }

    pub fn compilation_unit_cfg_set(&self) -> CfgSet {
        build_cfg_set(&self.unit_metadata.cfg)
    }
}

fn get_crate_settings_for_package(
    packages: &[PackageMetadata],
    compilation_unit_metadata_components: &[CompilationUnitComponentMetadata],
    package: &PackageMetadata,
    cfg_set: Option<CfgSet>,
) -> CrateSettings {
    let edition = package
        .edition
        .clone()
        .map_or(Edition::default(), |edition| {
            let edition_value = serde_json::Value::String(edition);
            serde_json::from_value(edition_value).unwrap()
        });
    // TODO (#1040): replace this with a macro
    let experimental_features = ExperimentalFeaturesConfig {
        negative_impls: package
            .experimental_features
            .contains(&String::from("negative_impls")),
        coupons: package
            .experimental_features
            .contains(&String::from("coupons")),
    };

<<<<<<< HEAD
    let dependencies = package
        .dependencies
        .iter()
        .map(|d| (d.name.clone(), DependencySettings { version: None }))
        .collect();

=======
    let mut dependencies: BTreeMap<String, DependencySettings> = package
        .dependencies
        .iter()
        .filter_map(|dependency| {
            compilation_unit_metadata_components
                .iter()
                .find(|compilation_unit_metadata_component| {
                    compilation_unit_metadata_component.name == dependency.name
                })
                .map(|compilation_unit_metadata_component| {
                    let version = packages
                        .iter()
                        .find(|package| package.name == compilation_unit_metadata_component.name)
                        .map(|package| package.version.clone());

                    (dependency.name.clone(), DependencySettings { version })
                })
        })
        .collect();

    // Adds itself to dependencies
    dependencies.insert(
        package.name.clone(),
        DependencySettings {
            version: Some(package.version.clone()),
        },
    );

>>>>>>> dcb5a922
    CrateSettings {
        edition,
        cfg_set,
        experimental_features,
        dependencies,
        version: Some(package.version.clone()),
    }
}

fn build_cfg_set(cfg: &[scarb_metadata::Cfg]) -> CfgSet {
    CfgSet::from_iter(cfg.iter().map(|cfg| {
        serde_json::to_value(cfg)
            .and_then(serde_json::from_value::<Cfg>)
            .expect("Cairo's `Cfg` must serialize identically as Scarb Metadata's `Cfg`.")
    }))
}<|MERGE_RESOLUTION|>--- conflicted
+++ resolved
@@ -235,14 +235,6 @@
             .contains(&String::from("coupons")),
     };
 
-<<<<<<< HEAD
-    let dependencies = package
-        .dependencies
-        .iter()
-        .map(|d| (d.name.clone(), DependencySettings { version: None }))
-        .collect();
-
-=======
     let mut dependencies: BTreeMap<String, DependencySettings> = package
         .dependencies
         .iter()
@@ -271,7 +263,6 @@
         },
     );
 
->>>>>>> dcb5a922
     CrateSettings {
         edition,
         cfg_set,
