--- conflicted
+++ resolved
@@ -66,10 +66,6 @@
 cairo-lang-utils = { version = "*", features = ["env_logger"] }
 cairo-language-server = "*"
 cairo-lint = "*"
-<<<<<<< HEAD
-cairo-lang-macro-v1 = { version = "0.1", package = "cairo-lang-macro", features = ["serde"] }
-=======
->>>>>>> ec7fba31
 cairo-vm = "2.0.1"
 camino = { version = "1", features = ["serde1"] }
 cargo_metadata = ">=0.18"
