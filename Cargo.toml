--- conflicted
+++ resolved
@@ -4,10 +4,7 @@
     "scarb-metadata",
     "extensions/scarb-doc",
     "extensions/scarb-execute",
-<<<<<<< HEAD
     "extensions/scarb-prove",
-=======
->>>>>>> 62ed7933
     "extensions/scarb-cairo-language-server",
     "extensions/scarb-cairo-run",
     "extensions/scarb-cairo-test",
@@ -77,10 +74,7 @@
 cairo-lang-test-runner = "*"
 cairo-lang-utils = { version = "*", features = ["env_logger"] }
 cairo-language-server = "*"
-<<<<<<< HEAD
-=======
 cairo-lint-core = "*"
->>>>>>> 62ed7933
 cairo-vm = "1.0.1"
 camino = { version = "1", features = ["serde1"] }
 cargo_metadata = ">=0.18"
