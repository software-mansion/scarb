name: Publish Built-in Plugins
on:
  release:
    types:
      - published
  pull_request:

jobs:
  publish:
    name: Publish plugins
    runs-on: ubuntu-latest
    env:
      SCARB_REGISTRY_AUTH_TOKEN: ${{ secrets.SCARB_REGISTRY_AUTH_TOKEN }}

    steps:
      - uses: actions/checkout@v4

      - uses: software-mansion/setup-scarb@v1
        with:
          scarb-version: nightly-2024-10-15

      - name: Init Scarb to cache plugins
        id: scarb-init
        run: |
          set -eo pipefail
          mkdir -p $HOME/pkg
          pushd $HOME/pkg
          scarb init --no-vcs
          echo "CAIRO_VERSION=$(scarb metadata --format-version 1 | jq -r '.app_version_info.cairo.version')" >> $GITHUB_OUTPUT
          popd
        env:
          SCARB_INIT_TEST_RUNNER: cairo-test

      - name: Check if plugin versions exist in the registry
        id: check-plugins
        run: |
          set -eo pipefail
<<<<<<< HEAD
          echo "assert_macros_exists=$(curl -s https://scarbs.dev/api/v1/index/as/se/assert_macros.json | jq --arg version "${{ steps.scarb-init.outputs.CAIRO_VERSION }}" '[.[] | select(.v == $version)] | length > 0')" >> $GITHUB_OUTPUT
          echo "cairo_run_exists=$(curl -s https://scarbs.dev/api/v1/index/ca/ir/cairo_run.json | jq --arg version "${{ steps.scarb-init.outputs.CAIRO_VERSION }}" '[.[] | select(.v == $version)] | length > 0')" >> $GITHUB_OUTPUT
          echo "starknet_exists=$(curl -s https://scarbs.dev/api/v1/index/st/ar/starknet.json | jq --arg version "${{ steps.scarb-init.outputs.CAIRO_VERSION }}" '[.[] | select(.v == $version)] | length > 0')" >> $GITHUB_OUTPUT
          echo "cairo_test_exists=$(curl -s https://scarbs.dev/api/v1/index/te/st/test_plugin.json | jq --arg version "${{ steps.scarb-init.outputs.CAIRO_VERSION }}" '[.[] | select(.v == $version)] | length > 0')" >> $GITHUB_OUTPUT
=======
          echo "assert_macros_exists=$(curl -s https://scarbs.xyz/api/v1/index/as/se/assert_macros.json | jq --arg version "${{ steps.scarb-init.outputs.CAIRO_VERSION }}" '[.[] | select(.v == $version)] | length > 0')" >> $GITHUB_OUTPUT
          echo "cairo_run_exists=$(curl -s https://scarbs.xyz/api/v1/index/ca/ir/cairo_run.json | jq --arg version "${{ steps.scarb-init.outputs.CAIRO_VERSION }}" '[.[] | select(.v == $version)] | length > 0')" >> $GITHUB_OUTPUT
          echo "starknet_exists=$(curl -s https://scarbs.xyz/api/v1/index/st/ar/starknet.json | jq --arg version "${{ steps.scarb-init.outputs.CAIRO_VERSION }}" '[.[] | select(.v == $version)] | length > 0')" >> $GITHUB_OUTPUT
          echo "cairo_test_exists=$(curl -s https://scarbs.xyz/api/v1/index/ca/ir/cairo_test.json | jq --arg version "${{ steps.scarb-init.outputs.CAIRO_VERSION }}" '[.[] | select(.v == $version)] | length > 0')" >> $GITHUB_OUTPUT
>>>>>>> 084a39cc

      - name: Publish starknet
        if: steps.check-plugins.outputs.starknet_exists != 'true'
        working-directory: $HOME/.cache/scarb/registry/std/v${{ steps.scarb-init.outputs.CAIRO_VERSION }}/starknet
        run: scarb publish --index https://scarbs.dev --no-verify

      - name: Publish cairo_run
        if: steps.check-plugins.outputs.cairo_run_exists != 'true'
        working-directory: $HOME/.cache/scarb/registry/std/v${{ steps.scarb-init.outputs.CAIRO_VERSION }}/cairo_run
        run: scarb publish --index https://scarbs.dev --no-verify

      - name: Publish cairo_test
        if: steps.check-plugins.outputs.cairo_test_exists != 'true'
        working-directory: $HOME/.cache/scarb/registry/std/v${{ steps.scarb-init.outputs.CAIRO_VERSION }}/test_plugin
        run: scarb publish --index https://scarbs.dev --no-verify

      - name: Publish assert_macros
        if: steps.check-plugins.outputs.assert_macros_exists != 'true'
        working-directory: $HOME/.cache/scarb/registry/std/v${{ steps.scarb-init.outputs.CAIRO_VERSION }}/assert_macros
        run: scarb publish --index https://scarbs.dev --no-verify<|MERGE_RESOLUTION|>--- conflicted
+++ resolved
@@ -35,17 +35,10 @@
         id: check-plugins
         run: |
           set -eo pipefail
-<<<<<<< HEAD
           echo "assert_macros_exists=$(curl -s https://scarbs.dev/api/v1/index/as/se/assert_macros.json | jq --arg version "${{ steps.scarb-init.outputs.CAIRO_VERSION }}" '[.[] | select(.v == $version)] | length > 0')" >> $GITHUB_OUTPUT
           echo "cairo_run_exists=$(curl -s https://scarbs.dev/api/v1/index/ca/ir/cairo_run.json | jq --arg version "${{ steps.scarb-init.outputs.CAIRO_VERSION }}" '[.[] | select(.v == $version)] | length > 0')" >> $GITHUB_OUTPUT
           echo "starknet_exists=$(curl -s https://scarbs.dev/api/v1/index/st/ar/starknet.json | jq --arg version "${{ steps.scarb-init.outputs.CAIRO_VERSION }}" '[.[] | select(.v == $version)] | length > 0')" >> $GITHUB_OUTPUT
-          echo "cairo_test_exists=$(curl -s https://scarbs.dev/api/v1/index/te/st/test_plugin.json | jq --arg version "${{ steps.scarb-init.outputs.CAIRO_VERSION }}" '[.[] | select(.v == $version)] | length > 0')" >> $GITHUB_OUTPUT
-=======
-          echo "assert_macros_exists=$(curl -s https://scarbs.xyz/api/v1/index/as/se/assert_macros.json | jq --arg version "${{ steps.scarb-init.outputs.CAIRO_VERSION }}" '[.[] | select(.v == $version)] | length > 0')" >> $GITHUB_OUTPUT
-          echo "cairo_run_exists=$(curl -s https://scarbs.xyz/api/v1/index/ca/ir/cairo_run.json | jq --arg version "${{ steps.scarb-init.outputs.CAIRO_VERSION }}" '[.[] | select(.v == $version)] | length > 0')" >> $GITHUB_OUTPUT
-          echo "starknet_exists=$(curl -s https://scarbs.xyz/api/v1/index/st/ar/starknet.json | jq --arg version "${{ steps.scarb-init.outputs.CAIRO_VERSION }}" '[.[] | select(.v == $version)] | length > 0')" >> $GITHUB_OUTPUT
-          echo "cairo_test_exists=$(curl -s https://scarbs.xyz/api/v1/index/ca/ir/cairo_test.json | jq --arg version "${{ steps.scarb-init.outputs.CAIRO_VERSION }}" '[.[] | select(.v == $version)] | length > 0')" >> $GITHUB_OUTPUT
->>>>>>> 084a39cc
+          echo "cairo_test_exists=$(curl -s https://scarbs.dev/api/v1/index/ca/ir/cairo_test.json | jq --arg version "${{ steps.scarb-init.outputs.CAIRO_VERSION }}" '[.[] | select(.v == $version)] | length > 0')" >> $GITHUB_OUTPUT
 
       - name: Publish starknet
         if: steps.check-plugins.outputs.starknet_exists != 'true'
