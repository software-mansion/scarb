name: CI

on:
  push:
    branches:
      - main
  pull_request:
  merge_group:

concurrency:
  group: ${{ github.head_ref || github.run_id }}
  cancel-in-progress: ${{ github.head_ref != 'main' }}
  
jobs:
  build-test:
    name: build test ${{ matrix.platform.name }}
    runs-on: ${{ matrix.platform.os }}
    strategy:
      fail-fast: false
      matrix:
        platform:
          - name: linux x86-64
            os: ubuntu-latest
          - name: windows x86-64
            os: windows-latest
    steps:
      - uses: actions/checkout@v4
      - uses: dtolnay/rust-toolchain@stable
      - uses: Swatinem/rust-cache@v2
      - uses: taiki-e/install-action@nextest
      - name: nextest archive
        run: cargo nextest archive --workspace --all-features --cargo-profile ci --archive-file 'nextest-archive-${{ matrix.platform.os }}.tar.zst' --exclude scarb-prove --exclude scarb-verify
      - uses: actions/upload-artifact@v4
        with:
          name: nextest-archive-${{ matrix.platform.os }}
          path: nextest-archive-${{ matrix.platform.os }}.tar.zst

  test:
    name: test ${{ matrix.platform.name }} ${{ matrix.partition }}/4
    runs-on: ${{ matrix.platform.os }}
    needs:
      - build-test
    strategy:
      fail-fast: false
      matrix:
        platform:
          - name: linux x86-64
            os: ubuntu-latest
          - name: windows x86-64
            os: windows-latest
        partition: [ 1, 2, 3, 4 ]
    steps:
      - uses: actions/checkout@v4
      - uses: dtolnay/rust-toolchain@stable
      - uses: taiki-e/install-action@nextest
      - uses: actions/download-artifact@v4
        with:
          name: nextest-archive-${{ matrix.platform.os }}
      - name: nextest partition ${{ matrix.partition }}/4
        run: cargo nextest run --partition 'count:${{ matrix.partition }}/4' --archive-file 'nextest-archive-${{ matrix.platform.os }}.tar.zst'

  test-doc:
    name: doc tests
    runs-on: ubuntu-latest
    steps:
      - uses: actions/checkout@v4
      - uses: dtolnay/rust-toolchain@stable
      - name: run tests
        run: cargo test --doc

  scarb-metadata-compatibility:
    name: scarb-metadata compatibility check
    runs-on: ubuntu-latest
    steps:
      - uses: actions/checkout@v4
      - uses: dtolnay/rust-toolchain@stable
      - uses: software-mansion/setup-scarb@v1
        with:
          cache: false
          scarb-version: "2.3.0"
      - run: echo "SCARB_TEST_BIN=$(which scarb)" >> $GITHUB_ENV
      - name: run tests
        run: cargo test -p scarb-metadata

  test-nightly-crates:
    name: test nightly crates ${{ matrix.platform.name }}
    runs-on: ${{ matrix.platform.os }}
    env:
      # TODO(#1915): Use stable toolchain once stwo is stable.
      RUST_TOOLCHAIN: "nightly-2025-01-02"
    strategy:
      fail-fast: false
      matrix:
        platform:
          - name: linux x86-64
            os: ubuntu-latest
          - name: windows x86-64
            os: windows-latest
    steps:
      - uses: actions/checkout@v4
      - uses: dtolnay/rust-toolchain@stable
      - uses: dtolnay/rust-toolchain@master
        with:
          toolchain: ${{ env.RUST_TOOLCHAIN }}
      - uses: Swatinem/rust-cache@v2
      - name: Build
<<<<<<< HEAD
        run: |
          cargo +${{ env.RUST_TOOLCHAIN }} build --all-features -p scarb-prove -p scarb-verify
          cargo build --workspace --all-features --exclude scarb-prove --exclude scarb-verify
=======
        run: cargo +stable build --workspace --all-features --exclude scarb-prove
>>>>>>> ce83714e
      - name: Run scarb-prove tests
        run: cargo +${{ env.RUST_TOOLCHAIN }} test -p scarb-prove
      - name: Run scarb-verify tests
        run: cargo +${{ env.RUST_TOOLCHAIN }} test -p scarb-verify

  test-prebuilt-plugins:
    name: test prebuilt plugins ${{ matrix.platform.name }}
    runs-on: ${{ matrix.platform.os }}
    # This is isolated, so it can be run on more platforms.
    strategy:
      fail-fast: false
      matrix:
        platform:
          - name: linux x86-64
            os: ubuntu-latest
          - name: windows x86-64
            os: windows-latest
          - name: macos arm64
            os: macos-latest
          - name: macos x86-64
            os: macos-13
    steps:
      - uses: actions/checkout@v4
      - uses: dtolnay/rust-toolchain@stable
      - uses: Swatinem/rust-cache@v2
      - name: Run prebuilt plugin tests
        run: |
          cargo test -p scarb --test proc_macro_prebuilt -- --ignored

  check-rust:
    runs-on: ubuntu-latest
    steps:
      - uses: actions/checkout@v4
      - uses: dtolnay/rust-toolchain@stable
      - uses: Swatinem/rust-cache@v2
<<<<<<< HEAD
      - run: |
          cargo fmt --check \
            -p scarb \
            -p scarb-metadata \
            -p scarb-doc \
            -p scarb-execute \
            -p scarb-cairo-language-server \
            -p scarb-cairo-run \
            -p scarb-cairo-test \
            -p cairo-lang-macro \
            -p cairo-lang-macro-attributes \
            -p cairo-lang-macro-stable \
            -p create-output-dir \
            -p once_map \
            -p scarb-proc-macro-server-types \
            -p scarb-build-metadata \
            -p scarb-stable-hash \
            -p scarb-test-support \
            -p scarb-ui \
            -p test-for-each-example \
            -p xtask
      - run: cargo clippy --all-targets --all-features --workspace --exclude scarb-prove --exclude scarb-verify -- --no-deps
        env:
          # Make sure CI fails on all warnings, including Clippy lints.
          RUSTFLAGS: "-Dwarnings"
      - run: cargo doc --all-features --no-deps --workspace --exclude scarb-prove --exclude scarb-verify
=======
      - run: cargo fmt --check
      # TODO(#1915): Build all crates with stable toolchain once stwo is stable.
      - run: cargo clippy --all-targets --all-features --workspace --exclude scarb-prove -- --no-deps
        env:
          # Make sure CI fails on all warnings, including Clippy lints.
          RUSTFLAGS: "-Dwarnings"
      - run: cargo doc --all-features --no-deps --workspace --exclude scarb-prove
        env:
          # Make sure CI fails on all warnings, including Clippy lints.
          RUSTDOCFLAGS: "-Dwarnings"
>>>>>>> ce83714e

  check-rust-nightly:
    name: check-rust (nightly)
    runs-on: ubuntu-latest
    env:
      # TODO(#1915): Use stable toolchain once stwo is stable.
      RUST_TOOLCHAIN: "nightly-2025-01-02"
    steps:
      - uses: actions/checkout@v4
      - uses: dtolnay/rust-toolchain@master
        with:
          toolchain: ${{ env.RUST_TOOLCHAIN }}
          components: rustfmt, clippy
      - uses: Swatinem/rust-cache@v2
<<<<<<< HEAD
      - run: cargo +${{ env.RUST_TOOLCHAIN }} fmt --check -p scarb-prove -p scarb-verify
      - run: cargo +${{ env.RUST_TOOLCHAIN }} clippy --all-targets --all-features -p scarb-prove -p scarb-verify -- --no-deps
        env:
          # Make sure CI fails on all warnings, including Clippy lints.
          RUSTFLAGS: "-Dwarnings"
      - run: cargo +${{ env.RUST_TOOLCHAIN }} doc --all-features --no-deps -p scarb-prove -p scarb-verify
=======
      - run: cargo +${{ env.RUST_TOOLCHAIN }} clippy --all-targets --all-features -p scarb-prove -- --no-deps
        env:
          # Make sure CI fails on all warnings, including Clippy lints.
          RUSTFLAGS: "-Dwarnings"
      - run: cargo +${{ env.RUST_TOOLCHAIN }} doc --all-features --no-deps -p scarb-prove
        env:
          # Make sure CI fails on all warnings, including Clippy lints.
          RUSTDOCFLAGS: "-Dwarnings"      
>>>>>>> ce83714e

  check-website:
    runs-on: ubuntu-latest
    defaults:
      run:
        working-directory: ./website
    steps:
      - uses: actions/checkout@v4
      - uses: actions/setup-node@v4
        with:
          node-version: '18.x'
          cache: npm
          cache-dependency-path: website/package-lock.json
      - run: npm ci
      - run: npm run fmt:check

  snforge-init:
    runs-on: ubuntu-latest
    steps:
      - uses: actions/checkout@v4
      - uses: dtolnay/rust-toolchain@stable
      - uses: foundry-rs/setup-snfoundry@v3
      - run: cargo test --profile=ci --package scarb --test snforge_init new_simple -- --ignored<|MERGE_RESOLUTION|>--- conflicted
+++ resolved
@@ -104,13 +104,7 @@
           toolchain: ${{ env.RUST_TOOLCHAIN }}
       - uses: Swatinem/rust-cache@v2
       - name: Build
-<<<<<<< HEAD
-        run: |
-          cargo +${{ env.RUST_TOOLCHAIN }} build --all-features -p scarb-prove -p scarb-verify
-          cargo build --workspace --all-features --exclude scarb-prove --exclude scarb-verify
-=======
         run: cargo +stable build --workspace --all-features --exclude scarb-prove
->>>>>>> ce83714e
       - name: Run scarb-prove tests
         run: cargo +${{ env.RUST_TOOLCHAIN }} test -p scarb-prove
       - name: Run scarb-verify tests
@@ -146,45 +140,16 @@
       - uses: actions/checkout@v4
       - uses: dtolnay/rust-toolchain@stable
       - uses: Swatinem/rust-cache@v2
-<<<<<<< HEAD
-      - run: |
-          cargo fmt --check \
-            -p scarb \
-            -p scarb-metadata \
-            -p scarb-doc \
-            -p scarb-execute \
-            -p scarb-cairo-language-server \
-            -p scarb-cairo-run \
-            -p scarb-cairo-test \
-            -p cairo-lang-macro \
-            -p cairo-lang-macro-attributes \
-            -p cairo-lang-macro-stable \
-            -p create-output-dir \
-            -p once_map \
-            -p scarb-proc-macro-server-types \
-            -p scarb-build-metadata \
-            -p scarb-stable-hash \
-            -p scarb-test-support \
-            -p scarb-ui \
-            -p test-for-each-example \
-            -p xtask
+      - run: cargo fmt --check
+      # TODO(#1915): Build all crates with stable toolchain once stwo is stable.
       - run: cargo clippy --all-targets --all-features --workspace --exclude scarb-prove --exclude scarb-verify -- --no-deps
         env:
           # Make sure CI fails on all warnings, including Clippy lints.
           RUSTFLAGS: "-Dwarnings"
       - run: cargo doc --all-features --no-deps --workspace --exclude scarb-prove --exclude scarb-verify
-=======
-      - run: cargo fmt --check
-      # TODO(#1915): Build all crates with stable toolchain once stwo is stable.
-      - run: cargo clippy --all-targets --all-features --workspace --exclude scarb-prove -- --no-deps
-        env:
-          # Make sure CI fails on all warnings, including Clippy lints.
-          RUSTFLAGS: "-Dwarnings"
-      - run: cargo doc --all-features --no-deps --workspace --exclude scarb-prove
         env:
           # Make sure CI fails on all warnings, including Clippy lints.
           RUSTDOCFLAGS: "-Dwarnings"
->>>>>>> ce83714e
 
   check-rust-nightly:
     name: check-rust (nightly)
@@ -199,23 +164,14 @@
           toolchain: ${{ env.RUST_TOOLCHAIN }}
           components: rustfmt, clippy
       - uses: Swatinem/rust-cache@v2
-<<<<<<< HEAD
-      - run: cargo +${{ env.RUST_TOOLCHAIN }} fmt --check -p scarb-prove -p scarb-verify
       - run: cargo +${{ env.RUST_TOOLCHAIN }} clippy --all-targets --all-features -p scarb-prove -p scarb-verify -- --no-deps
         env:
           # Make sure CI fails on all warnings, including Clippy lints.
           RUSTFLAGS: "-Dwarnings"
       - run: cargo +${{ env.RUST_TOOLCHAIN }} doc --all-features --no-deps -p scarb-prove -p scarb-verify
-=======
-      - run: cargo +${{ env.RUST_TOOLCHAIN }} clippy --all-targets --all-features -p scarb-prove -- --no-deps
         env:
           # Make sure CI fails on all warnings, including Clippy lints.
-          RUSTFLAGS: "-Dwarnings"
-      - run: cargo +${{ env.RUST_TOOLCHAIN }} doc --all-features --no-deps -p scarb-prove
-        env:
-          # Make sure CI fails on all warnings, including Clippy lints.
-          RUSTDOCFLAGS: "-Dwarnings"      
->>>>>>> ce83714e
+          RUSTDOCFLAGS: "-Dwarnings"
 
   check-website:
     runs-on: ubuntu-latest
